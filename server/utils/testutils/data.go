package testutils

import (
	"github.com/mattermost/mattermost-server/v5/model"

	"github.com/matterpoll/matterpoll/server/poll"
)

// GetPollID returns a static Poll ID.
func GetPollID() string {
	return "1234567890abcdefghij"
}

// GetSiteURL returns a static Site URL.
func GetSiteURL() string {
	return "https://example.org"
}

// GetBotUserID returns a static bot user ID.
func GetBotUserID() string {
	return "aegooso5na9desa0QuieV1ohfa"
}

// GetServerConfig return a static server config.
func GetServerConfig() *model.Config {
	siteURL := GetSiteURL()
	defaultClientLocale := "en"
	return &model.Config{
		ServiceSettings: model.ServiceSettings{
			SiteURL: &siteURL,
		},
		LocalizationSettings: model.LocalizationSettings{
			DefaultClientLocale: &defaultClientLocale,
		},
	}
}

// GetPoll returns a Poll with three Options, no votes and no Poll Settings.
func GetPoll() *poll.Poll {
	return &poll.Poll{
		ID:        GetPollID(),
		CreatedAt: 1234567890,
		Creator:   "userID1",
		Question:  "Question",
<<<<<<< HEAD
		AnswerOptions: []*poll.AnswerOption{
			{Answer: "Answer 1"},
			{Answer: "Answer 2"},
			{Answer: "Answer 3"},
		},
		Settings: poll.Settings{MaxVotes: 1},
=======
		AnswerOptions: []*poll.AnswerOption{{
			Answer: "Answer 1",
			Voter:  []string{},
		}, {
			Answer: "Answer 2",
			Voter:  []string{},
		}, {
			Answer: "Answer 3",
			Voter:  []string{},
		}},
>>>>>>> 92050932
	}
}

// GetPollWithSettings returns a Poll with three Options, no votes and given Poll Settings.
func GetPollWithSettings(settings poll.Settings) *poll.Poll {
	poll := GetPoll()
	poll.Settings = settings
	return poll
}

// GetPollWithVotes returns a Poll with three Options, some votes and no Poll Settings.
func GetPollWithVotes() *poll.Poll {
	return &poll.Poll{
		ID:        GetPollID(),
		CreatedAt: 1234567890,
		Creator:   "userID1",
		Question:  "Question",
<<<<<<< HEAD
		AnswerOptions: []*poll.AnswerOption{
			{Answer: "Answer 1",
				Voter: []string{"userID1", "userID2", "userID3"}},
			{Answer: "Answer 2",
				Voter: []string{"userID4"}},
			{Answer: "Answer 3"},
		},
		Settings: poll.Settings{MaxVotes: 1},
=======
		AnswerOptions: []*poll.AnswerOption{{
			Answer: "Answer 1",
			Voter:  []string{"userID1", "userID2", "userID3"},
		}, {
			Answer: "Answer 2",
			Voter:  []string{"userID4"},
		}, {
			Answer: "Answer 3",
			Voter:  []string{},
		}},
>>>>>>> 92050932
	}
}

// GetPollWithVotesAndSettings returns a Poll with three Options, some votes and given Poll Settings.
func GetPollWithVotesAndSettings(settings poll.Settings) *poll.Poll {
	poll := GetPollWithVotes()
	poll.Settings = settings
	return poll
}

// GetPollTwoOptions returns a Poll with two Options, "Yes" and "No", no votes and no Poll Settings.
func GetPollTwoOptions() *poll.Poll {
	return &poll.Poll{
		ID:        GetPollID(),
		CreatedAt: 1234567890,
		Creator:   "userID1",
		Question:  "Question",
<<<<<<< HEAD
		AnswerOptions: []*poll.AnswerOption{
			{Answer: "Yes"},
			{Answer: "No"},
		},
		Settings: poll.Settings{MaxVotes: 1},
=======
		AnswerOptions: []*poll.AnswerOption{{
			Answer: "Yes",
			Voter:  []string{},
		}, {
			Answer: "No",
			Voter:  []string{},
		}},
>>>>>>> 92050932
	}
}<|MERGE_RESOLUTION|>--- conflicted
+++ resolved
@@ -42,14 +42,6 @@
 		CreatedAt: 1234567890,
 		Creator:   "userID1",
 		Question:  "Question",
-<<<<<<< HEAD
-		AnswerOptions: []*poll.AnswerOption{
-			{Answer: "Answer 1"},
-			{Answer: "Answer 2"},
-			{Answer: "Answer 3"},
-		},
-		Settings: poll.Settings{MaxVotes: 1},
-=======
 		AnswerOptions: []*poll.AnswerOption{{
 			Answer: "Answer 1",
 			Voter:  []string{},
@@ -60,7 +52,7 @@
 			Answer: "Answer 3",
 			Voter:  []string{},
 		}},
->>>>>>> 92050932
+		Settings: poll.Settings{MaxVotes: 1},
 	}
 }
 
@@ -78,16 +70,6 @@
 		CreatedAt: 1234567890,
 		Creator:   "userID1",
 		Question:  "Question",
-<<<<<<< HEAD
-		AnswerOptions: []*poll.AnswerOption{
-			{Answer: "Answer 1",
-				Voter: []string{"userID1", "userID2", "userID3"}},
-			{Answer: "Answer 2",
-				Voter: []string{"userID4"}},
-			{Answer: "Answer 3"},
-		},
-		Settings: poll.Settings{MaxVotes: 1},
-=======
 		AnswerOptions: []*poll.AnswerOption{{
 			Answer: "Answer 1",
 			Voter:  []string{"userID1", "userID2", "userID3"},
@@ -98,7 +80,7 @@
 			Answer: "Answer 3",
 			Voter:  []string{},
 		}},
->>>>>>> 92050932
+		Settings: poll.Settings{MaxVotes: 1},
 	}
 }
 
@@ -116,13 +98,6 @@
 		CreatedAt: 1234567890,
 		Creator:   "userID1",
 		Question:  "Question",
-<<<<<<< HEAD
-		AnswerOptions: []*poll.AnswerOption{
-			{Answer: "Yes"},
-			{Answer: "No"},
-		},
-		Settings: poll.Settings{MaxVotes: 1},
-=======
 		AnswerOptions: []*poll.AnswerOption{{
 			Answer: "Yes",
 			Voter:  []string{},
@@ -130,6 +105,6 @@
 			Answer: "No",
 			Voter:  []string{},
 		}},
->>>>>>> 92050932
+		Settings: poll.Settings{MaxVotes: 1},
 	}
 }