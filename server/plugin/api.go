--- conflicted
+++ resolved
@@ -318,13 +318,8 @@
 		return &i18n.LocalizeConfig{DefaultMessage: commandErrorGeneric}, nil, errors.Wrap(err, "failed to update poll")
 	}
 
-<<<<<<< HEAD
-	if err = p.Store.Poll().Save(poll); err != nil {
+	if err = p.Store.Poll().Update(prev, poll); err != nil {
 		return &i18n.LocalizeConfig{DefaultMessage: commandErrorGeneric}, nil, errors.Wrap(err, "failed to save poll")
-=======
-	if err = p.Store.Poll().Update(prev, poll); err != nil {
-		return commandErrorGeneric, nil, errors.Wrap(err, "failed to save poll")
->>>>>>> 92050932
 	}
 
 	go p.publishPollMetadata(poll, userID)
@@ -389,11 +384,12 @@
 		return &i18n.LocalizeConfig{DefaultMessage: responseResetVotesNoVotes}, nil, nil
 	}
 
+	prev := poll.Copy()
 	if err = poll.ResetVotes(userID); err != nil {
 		return &i18n.LocalizeConfig{DefaultMessage: commandErrorGeneric}, nil, err
 	}
 
-	if err = p.Store.Poll().Save(poll); err != nil {
+	if err = p.Store.Poll().Update(prev, poll); err != nil {
 		return &i18n.LocalizeConfig{DefaultMessage: commandErrorGeneric}, nil, errors.Wrap(err, "failed to save poll")
 	}
 
