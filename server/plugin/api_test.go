--- conflicted
+++ resolved
@@ -743,13 +743,8 @@
 				return api
 			},
 			SetupStore: func(store *mockstore.Store) *mockstore.Store {
-<<<<<<< HEAD
-				store.PollStore.On("Get", testutils.GetPollID()).Return(poll5In, nil)
-				store.PollStore.On("Save", poll5Out).Return(nil)
-=======
-				store.PollStore.On("Get", testutils.GetPollID()).Return(poll3In.Copy(), nil)
-				store.PollStore.On("Update", poll3In, poll3Out).Return(nil)
->>>>>>> 92050932
+				store.PollStore.On("Get", testutils.GetPollID()).Return(poll5In.Copy(), nil)
+				store.PollStore.On("Update", poll5In, poll5Out).Return(nil)
 				return store
 			},
 			Request:            &model.PostActionIntegrationRequest{UserId: "userID2", ChannelId: "channelID1", PostId: "postID1"},
