package plugin

import (
	"bytes"
	"encoding/json"
	"errors"
	"fmt"
	"io/ioutil"
	"net/http"
	"net/http/httptest"
	"path/filepath"
	"testing"

	"bou.ke/monkey"
	"github.com/mattermost/mattermost-server/v5/model"
	"github.com/mattermost/mattermost-server/v5/plugin/plugintest"
	"github.com/stretchr/testify/assert"
	"github.com/stretchr/testify/mock"
	"github.com/stretchr/testify/require"

	"github.com/matterpoll/matterpoll/server/poll"
	"github.com/matterpoll/matterpoll/server/store/mockstore"
	"github.com/matterpoll/matterpoll/server/utils/testutils"
)

func TestServeHTTP(t *testing.T) {
	for name, test := range map[string]struct {
		RequestURL         string
		ExpectedStatusCode int
		ExpectedHeader     http.Header
		ExpectedbodyString string
	}{
		"Request info": {
			RequestURL:         "/",
			ExpectedStatusCode: http.StatusOK,
			ExpectedHeader:     http.Header{"Content-Type": []string{"text/plain; charset=utf-8"}},
			ExpectedbodyString: infoMessage,
		},
		"InvalidRequestURL": {
			RequestURL:         "/not_found",
			ExpectedStatusCode: http.StatusNotFound,
			ExpectedHeader:     http.Header{"Content-Type": []string{"text/plain; charset=utf-8"}, "X-Content-Type-Options": []string{"nosniff"}},
			ExpectedbodyString: "404 page not found\n",
		},
	} {
		t.Run(name, func(t *testing.T) {
			assert := assert.New(t)

			api := &plugintest.API{}
			api.On("LogDebug", GetMockArgumentsWithType("string", 7)...).Return()
			defer api.AssertExpectations(t)
			p := setupTestPlugin(t, api, &mockstore.Store{})

			w := httptest.NewRecorder()
			r := httptest.NewRequest(http.MethodGet, test.RequestURL, nil)
			p.ServeHTTP(nil, w, r)

			result := w.Result()
			require.NotNil(t, result)
			defer result.Body.Close()

			bodyBytes, err := ioutil.ReadAll(result.Body)
			require.Nil(t, err)
			bodyString := string(bodyBytes)

			assert.Equal(test.ExpectedbodyString, bodyString)
			assert.Equal(test.ExpectedStatusCode, result.StatusCode)
			assert.Equal(test.ExpectedHeader, result.Header)
		})
	}
}

func TestServeFile(t *testing.T) {
	for name, test := range map[string]struct {
		SetupAPI           func(*plugintest.API) *plugintest.API
		ExpectedStatusCode int
		ShouldError        bool
	}{
		"all fine": {
			SetupAPI: func(api *plugintest.API) *plugintest.API {
				path, err := filepath.Abs("../..")
				require.Nil(t, err)
				api.On("GetBundlePath").Return(path, nil)
				return api
			},
			ExpectedStatusCode: http.StatusOK,
			ShouldError:        false,
		},
		"failed to get executable": {
			SetupAPI: func(api *plugintest.API) *plugintest.API {
				api.On("GetBundlePath").Return("", errors.New(""))
				api.On("LogWarn", GetMockArgumentsWithType("string", 3)...).Return()
				return api
			},
			ExpectedStatusCode: http.StatusInternalServerError,
			ShouldError:        true,
		},
	} {
		t.Run(name, func(t *testing.T) {
			assert := assert.New(t)
			api := test.SetupAPI(&plugintest.API{})
			api.On("LogDebug", GetMockArgumentsWithType("string", 7)...).Return()
			defer api.AssertExpectations(t)
			p := setupTestPlugin(t, api, &mockstore.Store{})

			w := httptest.NewRecorder()
			r := httptest.NewRequest(http.MethodGet, fmt.Sprintf("/%s", iconFilename), nil)
			p.ServeHTTP(nil, w, r)

			result := w.Result()
			require.NotNil(t, result)
			defer result.Body.Close()

			bodyBytes, err := ioutil.ReadAll(result.Body)
			require.Nil(t, err)

			assert.Equal(test.ExpectedStatusCode, result.StatusCode)
			if test.ShouldError {
				assert.Equal([]byte{}, bodyBytes)
				assert.Equal(http.Header{}, result.Header)
			} else {
				assert.NotNil(bodyBytes)
				assert.Contains([]string{"image/png"}, result.Header.Get("Content-Type"))
			}
		})
	}
}

func TestHandlePluginConfiguration(t *testing.T) {
	for name, test := range map[string]struct {
		SetupAPI           func(*plugintest.API) *plugintest.API
		ExpectedStatusCode int
		ShouldError        bool
	}{
		"all fine": {
			SetupAPI:           func(api *plugintest.API) *plugintest.API { return api },
			ExpectedStatusCode: http.StatusOK,
			ShouldError:        false,
		},
	} {
		t.Run(name, func(t *testing.T) {
			assert := assert.New(t)
			api := test.SetupAPI(&plugintest.API{})
			api.On("LogDebug", GetMockArgumentsWithType("string", 7)...).Return()
			defer api.AssertExpectations(t)
			p := setupTestPlugin(t, api, &mockstore.Store{})

			w := httptest.NewRecorder()
			r := httptest.NewRequest(http.MethodGet, "/api/v1/configuration", nil)
			r.Header.Add("Mattermost-User-ID", model.NewId())
			p.ServeHTTP(nil, w, r)

			result := w.Result()
			require.NotNil(t, result)
			defer result.Body.Close()

			bodyBytes, err := ioutil.ReadAll(result.Body)
			require.Nil(t, err)

			assert.Equal(test.ExpectedStatusCode, result.StatusCode)
			if test.ShouldError {
				assert.Equal([]byte{}, bodyBytes)
				assert.Equal(http.Header{}, result.Header)
			} else {
				assert.NotNil(bodyBytes)
				assert.Contains([]string{"application/json"}, result.Header.Get("Content-Type"))
			}
		})
	}
}

func TestHandleCreatePoll(t *testing.T) {
	t.Run("not-authorized", func(t *testing.T) {
		api := &plugintest.API{}
		api.On("LogDebug", GetMockArgumentsWithType("string", 7)...).Return()
		defer api.AssertExpectations(t)
		p := setupTestPlugin(t, api, &mockstore.Store{})
		request := &model.PostActionIntegrationRequest{UserId: "userID1", TeamId: "teamID1"}

		w := httptest.NewRecorder()
		url := fmt.Sprintf("/api/v1/polls/create")
		body := bytes.NewReader(request.ToJson())
		r := httptest.NewRequest(http.MethodPost, url, body)
		p.ServeHTTP(nil, w, r)
		result := w.Result()
		defer result.Body.Close()

		assert.Equal(t, http.StatusUnauthorized, result.StatusCode)
	})

	expectedPoll := testutils.GetPoll()
	userID := expectedPoll.Creator
	channelID := model.NewId()
	rootID := model.NewId()
	expectedPost := &model.Post{
		UserId:    testutils.GetBotUserID(),
		ChannelId: channelID,
		RootId:    rootID,
		Type:      MatterpollPostType,
		Props: model.StringInterface{
			"poll_id": testutils.GetPollID(),
		},
	}
	model.ParseSlackAttachment(expectedPost, expectedPoll.ToPostActions(testutils.GetLocalizer(), manifest.ID, "John Doe"))

	pollWithTwoOptions := testutils.GetPoll()
	pollWithTwoOptions.AnswerOptions = pollWithTwoOptions.AnswerOptions[0:2]
	expectedPostTwoOptions := &model.Post{
		UserId:    testutils.GetBotUserID(),
		ChannelId: channelID,
		RootId:    rootID,
		Type:      MatterpollPostType,
		Props: model.StringInterface{
			"poll_id": testutils.GetPollID(),
		},
	}
	model.ParseSlackAttachment(expectedPostTwoOptions, pollWithTwoOptions.ToPostActions(testutils.GetLocalizer(), manifest.ID, "John Doe"))

	pollWithSettings := testutils.GetPollWithSettings(poll.Settings{Progress: true, Anonymous: true, PublicAddOption: true})
	expectedPostWithSettings := &model.Post{
		UserId:    testutils.GetBotUserID(),
		ChannelId: channelID,
		RootId:    rootID,
		Type:      MatterpollPostType,
		Props: model.StringInterface{
			"poll_id": testutils.GetPollID(),
		},
	}
	model.ParseSlackAttachment(expectedPostWithSettings, pollWithSettings.ToPostActions(testutils.GetLocalizer(), manifest.ID, "John Doe"))

	for name, test := range map[string]struct {
		SetupAPI           func(*plugintest.API) *plugintest.API
		SetupStore         func(*mockstore.Store) *mockstore.Store
		Request            *model.SubmitDialogRequest
		ExpectedStatusCode int
		ExpectedResponse   *model.SubmitDialogResponse
		ExpectedMsg        string
	}{
		"Valid request, two options": {
			SetupAPI: func(api *plugintest.API) *plugintest.API {
				api.On("GetUser", "userID1").Return(&model.User{FirstName: "John", LastName: "Doe"}, nil)
				api.On("CreatePost", expectedPostTwoOptions).Return(nil, nil)
				return api
			},
			SetupStore: func(store *mockstore.Store) *mockstore.Store {
				store.PollStore.On("Save", pollWithTwoOptions).Return(nil)
				return store
			},
			Request: &model.SubmitDialogRequest{
				UserId:     userID,
				CallbackId: rootID,
				ChannelId:  channelID,
				Submission: map[string]interface{}{
					"question": pollWithTwoOptions.Question,
					"option1":  pollWithTwoOptions.AnswerOptions[0].Answer,
					"option2":  pollWithTwoOptions.AnswerOptions[1].Answer,
				},
			},
			ExpectedStatusCode: http.StatusOK,
			ExpectedResponse:   nil,
			ExpectedMsg:        "",
		},
		"Valid request, three options": {
			SetupAPI: func(api *plugintest.API) *plugintest.API {
				api.On("GetUser", "userID1").Return(&model.User{FirstName: "John", LastName: "Doe"}, nil)
				api.On("CreatePost", expectedPost).Return(nil, nil)
				return api
			},
			SetupStore: func(store *mockstore.Store) *mockstore.Store {
				store.PollStore.On("Save", expectedPoll).Return(nil)
				return store
			},
			Request: &model.SubmitDialogRequest{
				UserId:     userID,
				CallbackId: rootID,
				ChannelId:  channelID,
				Submission: map[string]interface{}{
					"question": expectedPoll.Question,
					"option1":  expectedPoll.AnswerOptions[0].Answer,
					"option2":  expectedPoll.AnswerOptions[1].Answer,
					"option3":  expectedPoll.AnswerOptions[2].Answer,
				},
			},
			ExpectedStatusCode: http.StatusOK,
			ExpectedResponse:   nil,
			ExpectedMsg:        "",
		},
		"Valid request with settings": {
			SetupAPI: func(api *plugintest.API) *plugintest.API {
				api.On("GetUser", "userID1").Return(&model.User{FirstName: "John", LastName: "Doe"}, nil)
				api.On("CreatePost", expectedPostWithSettings).Return(nil, nil)
				return api
			},
			SetupStore: func(store *mockstore.Store) *mockstore.Store {
				store.PollStore.On("Save", pollWithSettings).Return(nil)
				return store
			},
			Request: &model.SubmitDialogRequest{
				UserId:     userID,
				CallbackId: rootID,
				ChannelId:  channelID,
				Submission: map[string]interface{}{
					"question":                  pollWithSettings.Question,
					"option1":                   pollWithSettings.AnswerOptions[0].Answer,
					"option2":                   pollWithSettings.AnswerOptions[1].Answer,
					"option3":                   pollWithSettings.AnswerOptions[2].Answer,
					"setting-anonymous":         true,
					"setting-progress":          true,
					"setting-public-add-option": true,
				},
			},
			ExpectedStatusCode: http.StatusOK,
			ExpectedResponse:   nil,
			ExpectedMsg:        "",
		},
		"Invalid request, question not set": {
			SetupAPI: func(api *plugintest.API) *plugintest.API {
				api.On("GetUser", userID).Return(&model.User{FirstName: "John", LastName: "Doe"}, nil)
				return api
			},
			SetupStore: func(store *mockstore.Store) *mockstore.Store {
				return store
			},
			Request: &model.SubmitDialogRequest{
				UserId:     userID,
				CallbackId: rootID,
				ChannelId:  channelID,
				Submission: map[string]interface{}{
					"option1": expectedPoll.AnswerOptions[0].Answer,
					"option2": expectedPoll.AnswerOptions[1].Answer,
				},
			},
			ExpectedStatusCode: http.StatusOK,
			ExpectedResponse:   nil,
			ExpectedMsg:        "Something went wrong. Please try again later.",
		},
		"Invalid request, option 1 not set": {
			SetupAPI: func(api *plugintest.API) *plugintest.API {
				api.On("GetUser", userID).Return(&model.User{FirstName: "John", LastName: "Doe"}, nil)
				return api
			},
			SetupStore: func(store *mockstore.Store) *mockstore.Store {
				return store
			},
			Request: &model.SubmitDialogRequest{
				UserId:     userID,
				CallbackId: rootID,
				ChannelId:  channelID,
				Submission: map[string]interface{}{
					"question": expectedPoll.Question,
					"option2":  expectedPoll.AnswerOptions[1].Answer,
				},
			},
			ExpectedStatusCode: http.StatusOK,
			ExpectedResponse:   nil,
			ExpectedMsg:        "Something went wrong. Please try again later.",
		},
		"Invalid request, option 2 not set": {
			SetupAPI: func(api *plugintest.API) *plugintest.API {
				api.On("GetUser", userID).Return(&model.User{FirstName: "John", LastName: "Doe"}, nil)
				return api
			},
			SetupStore: func(store *mockstore.Store) *mockstore.Store {
				return store
			},
			Request: &model.SubmitDialogRequest{
				UserId:     userID,
				CallbackId: rootID,
				ChannelId:  channelID,
				Submission: map[string]interface{}{
					"question": expectedPoll.Question,
					"option1":  expectedPoll.AnswerOptions[0].Answer,
				},
			},
			ExpectedStatusCode: http.StatusOK,
			ExpectedResponse:   nil,
			ExpectedMsg:        "Something went wrong. Please try again later.",
		},
		"Invalid request, duplicate option": {
			SetupAPI: func(api *plugintest.API) *plugintest.API {
				api.On("GetUser", userID).Return(&model.User{FirstName: "John", LastName: "Doe"}, nil)
				return api
			},
			SetupStore: func(store *mockstore.Store) *mockstore.Store {
				return store
			},
			Request: &model.SubmitDialogRequest{
				UserId:     userID,
				CallbackId: rootID,
				ChannelId:  channelID,
				Submission: map[string]interface{}{
					"question": expectedPoll.Question,
					"option1":  "abc",
					"option2":  "abc",
				},
			},
			ExpectedStatusCode: http.StatusOK,
			ExpectedResponse: &model.SubmitDialogResponse{
				Error: "Duplicate option: abc",
			},
			ExpectedMsg: "",
		},
		"Valid request, GetUser fails": {
			SetupAPI: func(api *plugintest.API) *plugintest.API {
				api.On("GetUser", "userID1").Return(nil, &model.AppError{})
				return api
			},
			SetupStore: func(store *mockstore.Store) *mockstore.Store {
				return store
			},
			Request: &model.SubmitDialogRequest{
				UserId:     userID,
				CallbackId: rootID,
				ChannelId:  channelID,
				Submission: map[string]interface{}{
					"question": pollWithTwoOptions.Question,
					"option1":  pollWithTwoOptions.AnswerOptions[0].Answer,
					"option2":  pollWithTwoOptions.AnswerOptions[1].Answer,
				},
			},
			ExpectedStatusCode: http.StatusOK,
			ExpectedResponse:   nil,
			ExpectedMsg:        "Something went wrong. Please try again later.",
		},
		"Valid request, PollStore.Save fails": {
			SetupAPI: func(api *plugintest.API) *plugintest.API {
				api.On("GetUser", userID).Return(&model.User{FirstName: "John", LastName: "Doe"}, nil)
				return api
			},
			SetupStore: func(store *mockstore.Store) *mockstore.Store {
				store.PollStore.On("Save", pollWithTwoOptions).Return(errors.New(""))
				return store
			},
			Request: &model.SubmitDialogRequest{
				UserId:     userID,
				CallbackId: rootID,
				ChannelId:  channelID,
				Submission: map[string]interface{}{
					"question": pollWithTwoOptions.Question,
					"option1":  pollWithTwoOptions.AnswerOptions[0].Answer,
					"option2":  pollWithTwoOptions.AnswerOptions[1].Answer,
				},
			},
			ExpectedStatusCode: http.StatusOK,
			ExpectedResponse:   nil,
			ExpectedMsg:        "Something went wrong. Please try again later.",
		},
		"Valid request, createPost fails": {
			SetupAPI: func(api *plugintest.API) *plugintest.API {
				api.On("GetUser", "userID1").Return(&model.User{FirstName: "John", LastName: "Doe"}, nil)
				api.On("CreatePost", expectedPostTwoOptions).Return(nil, &model.AppError{})
				return api
			},
			SetupStore: func(store *mockstore.Store) *mockstore.Store {
				store.PollStore.On("Save", pollWithTwoOptions).Return(nil)
				return store
			},
			Request: &model.SubmitDialogRequest{
				UserId:     userID,
				CallbackId: rootID,
				ChannelId:  channelID,
				Submission: map[string]interface{}{
					"question": pollWithTwoOptions.Question,
					"option1":  pollWithTwoOptions.AnswerOptions[0].Answer,
					"option2":  pollWithTwoOptions.AnswerOptions[1].Answer,
				},
			},
			ExpectedStatusCode: http.StatusOK,
			ExpectedResponse:   nil,
			ExpectedMsg:        "Something went wrong. Please try again later.",
		},
		"Empty request": {
			SetupAPI:           func(api *plugintest.API) *plugintest.API { return api },
			SetupStore:         func(store *mockstore.Store) *mockstore.Store { return store },
			Request:            nil,
			ExpectedStatusCode: http.StatusBadRequest,
			ExpectedResponse:   nil,
			ExpectedMsg:        "",
		},
	} {
		t.Run(name, func(t *testing.T) {
			assert := assert.New(t)

			api := test.SetupAPI(&plugintest.API{})
			api.On("LogDebug", GetMockArgumentsWithType("string", 7)...).Return()
			api.On("LogWarn", GetMockArgumentsWithType("string", 3)...).Return().Maybe()
			if test.ExpectedMsg != "" {
				ephemeralPost := &model.Post{
					ChannelId: test.Request.ChannelId,
					UserId:    testutils.GetBotUserID(),
					Message:   test.ExpectedMsg,
				}
				api.On("SendEphemeralPost", test.Request.UserId, ephemeralPost).Return(nil)
			}
			defer api.AssertExpectations(t)
			store := test.SetupStore(&mockstore.Store{})
			defer store.AssertExpectations(t)
			p := setupTestPlugin(t, api, store)

			patch1 := monkey.Patch(model.GetMillis, func() int64 { return 1234567890 })
			patch2 := monkey.Patch(model.NewId, testutils.GetPollID)
			defer patch1.Unpatch()
			defer patch2.Unpatch()

			w := httptest.NewRecorder()
			url := "/api/v1/polls/create"
			body := bytes.NewReader(test.Request.ToJson())
			r := httptest.NewRequest(http.MethodPost, url, body)
			r.Header.Add("Mattermost-User-ID", model.NewId())
			p.ServeHTTP(nil, w, r)

			result := w.Result()
			require.NotNil(t, result)
			defer result.Body.Close()
			response := model.SubmitDialogResponseFromJson(result.Body)

			assert.Equal(test.ExpectedStatusCode, result.StatusCode)
			assert.Equal(test.ExpectedResponse, response)
			if test.ExpectedResponse != nil {
				assert.Equal(http.Header{
					"Content-Type": []string{"application/json"},
				}, result.Header)
			}
		})
	}
}

func TestHandleVote(t *testing.T) {
	t.Run("not-authorized", func(t *testing.T) {
		api := &plugintest.API{}
		api.On("LogDebug", GetMockArgumentsWithType("string", 7)...).Return()
		defer api.AssertExpectations(t)
		p := setupTestPlugin(t, api, &mockstore.Store{})
		request := &model.PostActionIntegrationRequest{UserId: "userID1", TeamId: "teamID1"}

		w := httptest.NewRecorder()
		url := fmt.Sprintf("/api/v1/polls/%s/vote/0", testutils.GetPollID())
		body := bytes.NewReader(request.ToJson())
		r := httptest.NewRequest(http.MethodPost, url, body)
		p.ServeHTTP(nil, w, r)

		result := w.Result()
		require.NotNil(t, result)
		defer result.Body.Close()

		assert.Equal(t, http.StatusUnauthorized, result.StatusCode)
	})

	localizer := testutils.GetLocalizer()

	poll1In := testutils.GetPoll()
	poll1Out := poll1In.Copy()
	msg, err := poll1Out.UpdateVote("userID1", 0)
	require.Nil(t, msg)
	require.Nil(t, err)
	expectedPost1 := &model.Post{}
	model.ParseSlackAttachment(expectedPost1, poll1Out.ToPostActions(localizer, manifest.ID, "John Doe"))

	poll2In := testutils.GetPoll()
	msg, err = poll2In.UpdateVote("userID1", 0)
	require.Nil(t, msg)
	require.Nil(t, err)
	poll2Out := poll2In.Copy()
	msg, err = poll2Out.UpdateVote("userID1", 1)
	require.Nil(t, msg)
	require.Nil(t, err)
	expectedPost2 := &model.Post{}
	model.ParseSlackAttachment(expectedPost2, poll2Out.ToPostActions(localizer, manifest.ID, "John Doe"))

<<<<<<< HEAD
	poll3In := testutils.GetPollWithSettings(poll.Settings{MaxVotes: 2})
	poll3Out := poll3In.Copy()
	msg, err = poll3Out.UpdateVote("userID1", 0)
	require.Nil(t, msg)
=======
	poll3In := testutils.GetPoll()
	err = poll3In.UpdateVote("userID2", 0)
	require.Nil(t, err)
	poll3Out := poll3In.Copy()
	err = poll3Out.UpdateVote("userID2", 1)
>>>>>>> d4ffdbfd
	require.Nil(t, err)
	expectedPost3 := &model.Post{}
	model.ParseSlackAttachment(expectedPost3, poll3Out.ToPostActions(localizer, manifest.ID, "John Doe"))

<<<<<<< HEAD
	poll4In := testutils.GetPollWithSettings(poll.Settings{MaxVotes: 2})
	msg, err = poll4In.UpdateVote("userID1", 0)
	require.Nil(t, msg)
	require.Nil(t, err)
	poll4Out := poll4In.Copy()
	msg, err = poll4Out.UpdateVote("userID1", 1)
	require.Nil(t, msg)
	require.Nil(t, err)
	expectedPost4 := &model.Post{}
	model.ParseSlackAttachment(expectedPost4, poll4Out.ToPostActions(localizer, manifest.ID, "John Doe"))

=======
>>>>>>> d4ffdbfd
	for name, test := range map[string]struct {
		SetupAPI           func(*plugintest.API) *plugintest.API
		SetupStore         func(*mockstore.Store) *mockstore.Store
		Request            *model.PostActionIntegrationRequest
		VoteIndex          int
		ExpectedStatusCode int
		ExpectedResponse   *model.PostActionIntegrationResponse
		ExpectedMsg        string
	}{
		"Valid request with no votes": {
			SetupAPI: func(api *plugintest.API) *plugintest.API {
				api.On("GetUser", "userID1").Return(&model.User{FirstName: "John", LastName: "Doe"}, nil)
				api.On("PublishWebSocketEvent", "has_voted", map[string]interface{}{
					"poll_id":          testutils.GetPollID(),
					"user_id":          "userID1",
					"admin_permission": true,
					"voted_answers":    []string{"Answer 1"},
				}, &model.WebsocketBroadcast{UserId: "userID1"}).Return()
				return api
			},
			SetupStore: func(store *mockstore.Store) *mockstore.Store {
				store.PollStore.On("Get", testutils.GetPollID()).Return(poll1In, nil)
				store.PollStore.On("Save", poll1Out).Return(nil)
				return store
			},
			Request:            &model.PostActionIntegrationRequest{UserId: "userID1", ChannelId: "channelID1", PostId: "postID1"},
			VoteIndex:          0,
			ExpectedStatusCode: http.StatusOK,
			ExpectedResponse:   &model.PostActionIntegrationResponse{Update: expectedPost1},
			ExpectedMsg:        "Your vote has been counted.",
		},
		"Valid request with vote": {
			SetupAPI: func(api *plugintest.API) *plugintest.API {
				api.On("GetUser", "userID1").Return(&model.User{FirstName: "John", LastName: "Doe"}, nil)
				api.On("PublishWebSocketEvent", "has_voted", map[string]interface{}{
					"poll_id":          testutils.GetPollID(),
					"user_id":          "userID1",
					"admin_permission": true,
					"voted_answers":    []string{"Answer 2"},
				}, &model.WebsocketBroadcast{UserId: "userID1"}).Return()
				return api
			},
			SetupStore: func(store *mockstore.Store) *mockstore.Store {
				store.PollStore.On("Get", testutils.GetPollID()).Return(poll2In, nil)
				store.PollStore.On("Save", poll2Out).Return(nil)
				return store
			},
			Request:            &model.PostActionIntegrationRequest{UserId: "userID1", ChannelId: "channelID1", PostId: "postID1"},
			VoteIndex:          1,
			ExpectedStatusCode: http.StatusOK,
			ExpectedResponse:   &model.PostActionIntegrationResponse{Update: expectedPost2},
			ExpectedMsg:        "Your vote has been updated.",
		},
		"Valid request, with multi setting, first vote": {
			SetupAPI: func(api *plugintest.API) *plugintest.API {
				api.On("GetUser", "userID1").Return(&model.User{FirstName: "John", LastName: "Doe"}, nil)
				api.On("PublishWebSocketEvent", "has_voted", map[string]interface{}{
					"poll_id":       testutils.GetPollID(),
					"user_id":       "userID1",
					"voted_answers": []string{"Answer 1"},
				}, &model.WebsocketBroadcast{UserId: "userID1"}).Return()
				return api
			},
			SetupStore: func(store *mockstore.Store) *mockstore.Store {
				store.PollStore.On("Get", testutils.GetPollID()).Return(poll3In, nil)
				store.PollStore.On("Save", poll3Out).Return(nil)
				return store
			},
			Request:            &model.PostActionIntegrationRequest{UserId: "userID1", ChannelId: "channelID1", PostId: "postID1"},
			VoteIndex:          0,
			ExpectedStatusCode: http.StatusOK,
			ExpectedResponse:   &model.PostActionIntegrationResponse{Update: expectedPost3},
			ExpectedMsg:        "Your vote has been counted. You have 1 vote left.",
		},
		"Valid request, with multi setting, second vote": {
			SetupAPI: func(api *plugintest.API) *plugintest.API {
				api.On("GetUser", "userID1").Return(&model.User{FirstName: "John", LastName: "Doe"}, nil)
				api.On("PublishWebSocketEvent", "has_voted", map[string]interface{}{
					"poll_id":       testutils.GetPollID(),
					"user_id":       "userID1",
					"voted_answers": []string{"Answer 1", "Answer 2"},
				}, &model.WebsocketBroadcast{UserId: "userID1"}).Return()
				return api
			},
			SetupStore: func(store *mockstore.Store) *mockstore.Store {
				store.PollStore.On("Get", testutils.GetPollID()).Return(poll4In, nil)
				store.PollStore.On("Save", poll4Out).Return(nil)
				return store
			},
			Request:            &model.PostActionIntegrationRequest{UserId: "userID1", ChannelId: "channelID1", PostId: "postID1"},
			VoteIndex:          1,
			ExpectedStatusCode: http.StatusOK,
			ExpectedResponse:   &model.PostActionIntegrationResponse{Update: expectedPost4},
			ExpectedMsg:        "Your vote has been counted. You have 0 votes left.",
		},
		"Valid request, PollStore.Get fails": {
			SetupAPI: func(api *plugintest.API) *plugintest.API {
				api.On("GetUser", "userID1").Return(&model.User{FirstName: "John", LastName: "Doe"}, nil)
				return api
			},
			SetupStore: func(store *mockstore.Store) *mockstore.Store {
				store.PollStore.On("Get", testutils.GetPollID()).Return(nil, &model.AppError{})
				return store
			},
			Request:            &model.PostActionIntegrationRequest{UserId: "userID1", ChannelId: "channelID1", PostId: "postID1"},
			VoteIndex:          1,
			ExpectedStatusCode: http.StatusOK,
			ExpectedResponse:   &model.PostActionIntegrationResponse{},
			ExpectedMsg:        "Something went wrong. Please try again later.",
		},
		"Valid request, PollStore.Save fails": {
			SetupAPI: func(api *plugintest.API) *plugintest.API {
				api.On("GetUser", "userID1").Return(&model.User{FirstName: "John", LastName: "Doe"}, nil)
				return api
			},
			SetupStore: func(store *mockstore.Store) *mockstore.Store {
				pollIn := testutils.GetPoll()
				pollOut := pollIn.Copy()
				msg, err := pollOut.UpdateVote("userID1", 0)
				require.Nil(t, msg)
				require.Nil(t, err)

				store.PollStore.On("Get", testutils.GetPollID()).Return(pollIn, nil)
				store.PollStore.On("Save", pollOut).Return(&model.AppError{})
				return store
			},
			Request:            &model.PostActionIntegrationRequest{UserId: "userID1", ChannelId: "channelID1", PostId: "postID1"},
			VoteIndex:          0,
			ExpectedStatusCode: http.StatusOK,
			ExpectedResponse:   &model.PostActionIntegrationResponse{},
			ExpectedMsg:        "Something went wrong. Please try again later.",
		},
		"Valid request with vote, HasAdminPermission fails": {
			SetupAPI: func(api *plugintest.API) *plugintest.API {
				api.On("GetUser", "userID1").Return(&model.User{FirstName: "John", LastName: "Doe"}, nil)
				api.On("GetUser", "userID2").Return(nil, &model.AppError{})
				api.On("LogWarn", GetMockArgumentsWithType("string", 7)...).Return().Maybe()
				api.On("PublishWebSocketEvent", "has_voted", map[string]interface{}{
					"poll_id":          testutils.GetPollID(),
					"user_id":          "userID2",
					"admin_permission": false,
					"voted_answers":    []string{"Answer 2"},
				}, &model.WebsocketBroadcast{UserId: "userID2"}).Return()
				return api
			},
			SetupStore: func(store *mockstore.Store) *mockstore.Store {
				store.PollStore.On("Get", testutils.GetPollID()).Return(poll3In, nil)
				store.PollStore.On("Save", poll3Out).Return(nil)
				return store
			},
			Request:            &model.PostActionIntegrationRequest{UserId: "userID2", ChannelId: "channelID1", PostId: "postID1"},
			VoteIndex:          1,
			ExpectedStatusCode: http.StatusOK,
			ExpectedResponse:   &model.PostActionIntegrationResponse{Update: expectedPost3},
			ExpectedMsg:        "Your vote has been updated.",
		},
		"Invalid index": {
			SetupAPI: func(api *plugintest.API) *plugintest.API {
				api.On("GetUser", "userID1").Return(&model.User{FirstName: "John", LastName: "Doe"}, nil)
				return api
			},
			SetupStore: func(store *mockstore.Store) *mockstore.Store {
				store.PollStore.On("Get", testutils.GetPollID()).Return(testutils.GetPoll(), nil)
				return store
			},
			Request:            &model.PostActionIntegrationRequest{UserId: "userID1", ChannelId: "channelID1", PostId: "postID1"},
			VoteIndex:          3,
			ExpectedStatusCode: http.StatusOK,
			ExpectedResponse:   &model.PostActionIntegrationResponse{},
			ExpectedMsg:        "Something went wrong. Please try again later.",
		},
		"Valid request, GetUser fails": {
			SetupAPI: func(api *plugintest.API) *plugintest.API {
				api.On("GetUser", "userID1").Return(nil, &model.AppError{})
				return api
			},
			SetupStore: func(store *mockstore.Store) *mockstore.Store {
				store.PollStore.On("Get", testutils.GetPollID()).Return(testutils.GetPoll(), nil)
				return store
			},
			Request:            &model.PostActionIntegrationRequest{UserId: "userID1", ChannelId: "channelID1", PostId: "postID1"},
			VoteIndex:          0,
			ExpectedStatusCode: http.StatusOK,
			ExpectedResponse:   &model.PostActionIntegrationResponse{},
			ExpectedMsg:        "Something went wrong. Please try again later.",
		},
		"Invalid request": {
			SetupAPI:           func(api *plugintest.API) *plugintest.API { return api },
			SetupStore:         func(store *mockstore.Store) *mockstore.Store { return store },
			Request:            nil,
			VoteIndex:          0,
			ExpectedStatusCode: http.StatusBadRequest,
			ExpectedResponse:   nil,
			ExpectedMsg:        "",
		},
	} {
		t.Run(name, func(t *testing.T) {
			assert := assert.New(t)

			api := test.SetupAPI(&plugintest.API{})
			api.On("LogDebug", GetMockArgumentsWithType("string", 7)...).Return()
			api.On("LogWarn", GetMockArgumentsWithType("string", 3)...).Return().Maybe()
			if test.ExpectedMsg != "" {
				ephemeralPost := &model.Post{
					ChannelId: test.Request.ChannelId,
					UserId:    testutils.GetBotUserID(),
					Message:   test.ExpectedMsg,
				}
				api.On("SendEphemeralPost", test.Request.UserId, ephemeralPost).Return(nil)
			}
			defer api.AssertExpectations(t)

			store := test.SetupStore(&mockstore.Store{})
			defer store.AssertExpectations(t)

			p := setupTestPlugin(t, api, store)

			w := httptest.NewRecorder()
			url := fmt.Sprintf("/api/v1/polls/%s/vote/%d", testutils.GetPollID(), test.VoteIndex)
			body := bytes.NewReader(test.Request.ToJson())
			r := httptest.NewRequest(http.MethodPost, url, body)
			r.Header.Add("Mattermost-User-ID", model.NewId())
			p.ServeHTTP(nil, w, r)

			result := w.Result()
			require.NotNil(t, result)
			defer result.Body.Close()
			response := model.PostActionIntegrationResponseFromJson(result.Body)

			assert.Equal(test.ExpectedStatusCode, result.StatusCode)
			if result.StatusCode == http.StatusOK {
				assert.Equal(http.Header{
					"Content-Type": []string{"application/json"},
				}, result.Header)
				require.NotNil(t, response)
				assert.Equal(test.ExpectedResponse.EphemeralText, response.EphemeralText)
				if test.ExpectedResponse.Update != nil {
					assert.Equal(test.ExpectedResponse.Update.Attachments(), response.Update.Attachments())
				}
			} else {
				assert.Equal(test.ExpectedResponse, response)
			}
		})
	}
}

func TestResetVotes(t *testing.T) {
	t.Run("not-authorized", func(t *testing.T) {
		api := &plugintest.API{}
		api.On("LogDebug", GetMockArgumentsWithType("string", 7)...).Return()
		defer api.AssertExpectations(t)
		p := setupTestPlugin(t, api, &mockstore.Store{})
		request := &model.PostActionIntegrationRequest{UserId: "userID1", TeamId: "teamID1"}

		w := httptest.NewRecorder()
		url := fmt.Sprintf("/api/v1/polls/%s/votes/reset", testutils.GetPollID())
		body := bytes.NewReader(request.ToJson())
		r := httptest.NewRequest(http.MethodPost, url, body)
		p.ServeHTTP(nil, w, r)

		result := w.Result()
		require.NotNil(t, result)
		defer result.Body.Close()

		assert.Equal(t, http.StatusUnauthorized, result.StatusCode)
	})

	poll := &poll.Poll{
		ID:      testutils.GetPollID(),
		Creator: "userID1",
		AnswerOptions: []*poll.AnswerOption{
			{Answer: "Answer 1", Voter: []string{}},
			{Answer: "Answer 2", Voter: []string{}},
			{Answer: "Answer 3", Voter: []string{}},
		},
		Settings: poll.Settings{MaxVotes: 3},
	}

	poll2WithVotes := poll.Copy()
	msg, err := poll2WithVotes.UpdateVote("userID1", 0)
	require.Nil(t, msg)
	require.Nil(t, err)

	poll3WithVotes := poll.Copy()
	msg, err = poll3WithVotes.UpdateVote("userID1", 0)
	require.Nil(t, msg)
	require.Nil(t, err)
	msg, err = poll3WithVotes.UpdateVote("userID1", 1)
	require.Nil(t, msg)
	require.Nil(t, err)
	msg, err = poll3WithVotes.UpdateVote("userID1", 2)
	require.Nil(t, msg)
	require.Nil(t, err)

	poll4WithVotes := poll.Copy()
	msg, err = poll4WithVotes.UpdateVote("userID1", 0)
	require.Nil(t, msg)
	require.Nil(t, err)

	for name, test := range map[string]struct {
		SetupAPI           func(*plugintest.API) *plugintest.API
		SetupStore         func(*mockstore.Store) *mockstore.Store
		Request            *model.PostActionIntegrationRequest
		ExpectedStatusCode int
		ExpectedResponse   *model.PostActionIntegrationResponse
		ExpectedMsg        string
	}{
		"Valid request with no votes": {
			SetupAPI: func(api *plugintest.API) *plugintest.API {
				api.On("GetUser", "userID1").Return(&model.User{FirstName: "John", LastName: "Doe"}, nil)
				return api
			},
			SetupStore: func(store *mockstore.Store) *mockstore.Store {
				store.PollStore.On("Get", testutils.GetPollID()).Return(poll, nil)
				return store
			},
			Request:            &model.PostActionIntegrationRequest{UserId: "userID1", ChannelId: "channelID1", PostId: "postID1"},
			ExpectedStatusCode: http.StatusOK,
			ExpectedResponse:   &model.PostActionIntegrationResponse{},
			ExpectedMsg:        "There are no votes to reset.",
		},
		"Valid request, reset 1 vote": {
			SetupAPI: func(api *plugintest.API) *plugintest.API {
				api.On("GetUser", "userID1").Return(&model.User{FirstName: "John", LastName: "Doe"}, nil)
				api.On("PublishWebSocketEvent", "has_voted", map[string]interface{}{
					"poll_id":       testutils.GetPollID(),
					"user_id":       "userID1",
					"voted_answers": []string{},
				}, &model.WebsocketBroadcast{UserId: "userID1"}).Return()
				return api
			},
			SetupStore: func(store *mockstore.Store) *mockstore.Store {
				store.PollStore.On("Get", testutils.GetPollID()).Return(poll2WithVotes, nil)
				store.PollStore.On("Save", poll).Return(nil)
				return store
			},
			Request:            &model.PostActionIntegrationRequest{UserId: "userID1", ChannelId: "channelID1", PostId: "postID1"},
			ExpectedStatusCode: http.StatusOK,
			ExpectedResponse:   &model.PostActionIntegrationResponse{},
			ExpectedMsg:        "All votes are cleared. [Answer 1]",
		},
		"Valid request, reset multi votes": {
			SetupAPI: func(api *plugintest.API) *plugintest.API {
				api.On("GetUser", "userID1").Return(&model.User{FirstName: "John", LastName: "Doe"}, nil)
				api.On("PublishWebSocketEvent", "has_voted", map[string]interface{}{
					"poll_id":       testutils.GetPollID(),
					"user_id":       "userID1",
					"voted_answers": []string{},
				}, &model.WebsocketBroadcast{UserId: "userID1"}).Return()
				return api
			},
			SetupStore: func(store *mockstore.Store) *mockstore.Store {
				store.PollStore.On("Get", testutils.GetPollID()).Return(poll3WithVotes, nil)
				store.PollStore.On("Save", poll).Return(nil)
				return store
			},
			Request:            &model.PostActionIntegrationRequest{UserId: "userID1", ChannelId: "channelID1", PostId: "postID1"},
			ExpectedStatusCode: http.StatusOK,
			ExpectedResponse:   &model.PostActionIntegrationResponse{},
			ExpectedMsg:        "All votes are cleared. [Answer 1, Answer 2, Answer 3]",
		},
		"Failed to get poll": {
			SetupAPI: func(api *plugintest.API) *plugintest.API {
				api.On("GetUser", "userID1").Return(&model.User{FirstName: "John", LastName: "Doe"}, nil)
				return api
			},
			SetupStore: func(store *mockstore.Store) *mockstore.Store {
				store.PollStore.On("Get", testutils.GetPollID()).Return(nil, &model.AppError{})
				return store
			},
			Request:            &model.PostActionIntegrationRequest{UserId: "userID1", ChannelId: "channelID1", PostId: "postID1"},
			ExpectedStatusCode: http.StatusOK,
			ExpectedResponse:   &model.PostActionIntegrationResponse{},
			ExpectedMsg:        "Something went wrong. Please try again later.",
		},
		"Failed to get display name": {
			SetupAPI: func(api *plugintest.API) *plugintest.API {
				api.On("GetUser", "userID1").Return(nil, &model.AppError{})
				return api
			},
			SetupStore: func(store *mockstore.Store) *mockstore.Store {
				store.PollStore.On("Get", testutils.GetPollID()).Return(poll, nil)
				return store
			},
			Request:            &model.PostActionIntegrationRequest{UserId: "userID1", ChannelId: "channelID1", PostId: "postID1"},
			ExpectedStatusCode: http.StatusOK,
			ExpectedResponse:   &model.PostActionIntegrationResponse{},
			ExpectedMsg:        "Something went wrong. Please try again later.",
		},
		"invalid user id": {
			SetupAPI: func(api *plugintest.API) *plugintest.API {
				api.On("GetUser", "userID1").Return(nil, &model.AppError{})
				return api
			},
			SetupStore: func(store *mockstore.Store) *mockstore.Store {
				store.PollStore.On("Get", testutils.GetPollID()).Return(poll, nil)
				return store
			},
			Request:            &model.PostActionIntegrationRequest{UserId: "userID1", ChannelId: "channelID1", PostId: "postID1"},
			ExpectedStatusCode: http.StatusOK,
			ExpectedResponse:   &model.PostActionIntegrationResponse{},
			ExpectedMsg:        "Something went wrong. Please try again later.",
		},
		"failed to save poll": {
			SetupAPI: func(api *plugintest.API) *plugintest.API {
				api.On("GetUser", "userID1").Return(&model.User{FirstName: "John", LastName: "Doe"}, nil)
				return api
			},
			SetupStore: func(store *mockstore.Store) *mockstore.Store {
				store.PollStore.On("Get", testutils.GetPollID()).Return(poll4WithVotes, nil)
				store.PollStore.On("Save", poll).Return(&model.AppError{})
				return store
			},
			Request:            &model.PostActionIntegrationRequest{UserId: "userID1", ChannelId: "channelID1", PostId: "postID1"},
			ExpectedStatusCode: http.StatusOK,
			ExpectedResponse:   &model.PostActionIntegrationResponse{},
			ExpectedMsg:        "Something went wrong. Please try again later.",
		},
	} {
		t.Run(name, func(t *testing.T) {
			assert := assert.New(t)

			api := test.SetupAPI(&plugintest.API{})
			api.On("LogDebug", GetMockArgumentsWithType("string", 7)...).Return()
			api.On("LogWarn", GetMockArgumentsWithType("string", 3)...).Return().Maybe()
			if test.ExpectedMsg != "" {
				ephemeralPost := &model.Post{
					ChannelId: test.Request.ChannelId,
					UserId:    testutils.GetBotUserID(),
					Message:   test.ExpectedMsg,
				}
				api.On("SendEphemeralPost", test.Request.UserId, ephemeralPost).Return(nil)
			}
			defer api.AssertExpectations(t)

			store := test.SetupStore(&mockstore.Store{})
			defer store.AssertExpectations(t)

			p := setupTestPlugin(t, api, store)

			w := httptest.NewRecorder()
			url := fmt.Sprintf("/api/v1/polls/%s/votes/reset", testutils.GetPollID())
			body := bytes.NewReader(test.Request.ToJson())
			r := httptest.NewRequest(http.MethodPost, url, body)
			r.Header.Add("Mattermost-User-ID", model.NewId())
			p.ServeHTTP(nil, w, r)

			result := w.Result()
			require.NotNil(t, result)
			defer result.Body.Close()
			response := model.PostActionIntegrationResponseFromJson(result.Body)

			assert.Equal(test.ExpectedStatusCode, result.StatusCode)
			if result.StatusCode == http.StatusOK {
				assert.Equal(http.Header{
					"Content-Type": []string{"application/json"},
				}, result.Header)
				require.NotNil(t, response)
				assert.Equal(test.ExpectedResponse.EphemeralText, response.EphemeralText)
				if test.ExpectedResponse.Update != nil {
					assert.Equal(test.ExpectedResponse.Update.Attachments(), response.Update.Attachments())
				}
			} else {
				assert.Equal(test.ExpectedResponse, response)
			}
		})
	}
}
func TestHandleAddOption(t *testing.T) {
	userID := testutils.GetPollWithVotes().Creator
	triggerID := model.NewId()
	postID := model.NewId()

	t.Run("not-authorized", func(t *testing.T) {
		api := &plugintest.API{}
		api.On("LogDebug", GetMockArgumentsWithType("string", 7)...).Return()
		defer api.AssertExpectations(t)
		p := setupTestPlugin(t, api, &mockstore.Store{})
		request := &model.PostActionIntegrationRequest{UserId: userID, PostId: postID, TriggerId: triggerID}

		w := httptest.NewRecorder()
		url := fmt.Sprintf("/api/v1/polls/%s/option/add/request", testutils.GetPollID())
		body := bytes.NewReader(request.ToJson())
		r := httptest.NewRequest(http.MethodPost, url, body)
		p.ServeHTTP(nil, w, r)

		result := w.Result()
		require.NotNil(t, result)
		defer result.Body.Close()

		assert.Equal(t, http.StatusUnauthorized, result.StatusCode)
	})

	dialogRequest := model.OpenDialogRequest{
		TriggerId: triggerID,
		URL:       fmt.Sprintf("/plugins/%s/api/v1/polls/%s/option/add", manifest.ID, testutils.GetPollID()),
		Dialog: model.Dialog{
			Title:       "Add Option",
			IconURL:     fmt.Sprintf(responseIconURL, testutils.GetSiteURL(), manifest.ID),
			CallbackId:  postID,
			SubmitLabel: "Add",
			Elements: []model.DialogElement{{
				DisplayName: "Option",
				Name:        "answerOption",
				Type:        "text",
				SubType:     "text",
			},
			},
		},
	}

	for name, test := range map[string]struct {
		SetupAPI           func(*plugintest.API) *plugintest.API
		SetupStore         func(*mockstore.Store) *mockstore.Store
		Request            *model.PostActionIntegrationRequest
		ExpectedStatusCode int
		ExpectedMsg        string
	}{
		"Valid request": {
			SetupAPI: func(api *plugintest.API) *plugintest.API {
				api.On("GetUser", userID).Return(&model.User{FirstName: "John", LastName: "Doe"}, nil)
				api.On("OpenInteractiveDialog", dialogRequest).Return(nil)
				return api
			},
			SetupStore: func(store *mockstore.Store) *mockstore.Store {
				store.PollStore.On("Get", testutils.GetPollID()).Return(testutils.GetPollWithVotes(), nil)
				return store
			},
			Request: &model.PostActionIntegrationRequest{
				UserId:    userID,
				ChannelId: "channelID1",
				PostId:    postID,
				TriggerId: triggerID,
			},
			ExpectedStatusCode: http.StatusOK,
			ExpectedMsg:        "",
		},
		"Valid request, issuer is system admin": {
			SetupAPI: func(api *plugintest.API) *plugintest.API {
				api.On("GetUser", "userID2").Return(&model.User{
					Username: "user2",
					Roles:    model.SYSTEM_ADMIN_ROLE_ID + " " + model.SYSTEM_USER_ROLE_ID,
				}, nil)
				api.On("OpenInteractiveDialog", dialogRequest).Return(nil)
				return api
			},
			SetupStore: func(store *mockstore.Store) *mockstore.Store {
				store.PollStore.On("Get", testutils.GetPollID()).Return(testutils.GetPollWithVotes(), nil)
				return store
			},
			Request: &model.PostActionIntegrationRequest{
				UserId:    "userID2",
				ChannelId: "channelID1",
				PostId:    postID,
				TriggerId: triggerID,
			},
			ExpectedStatusCode: http.StatusOK,
			ExpectedMsg:        "",
		},
		"Valid request, Invalid permission": {
			SetupAPI: func(api *plugintest.API) *plugintest.API {
				api.On("GetUser", "userID2").Return(&model.User{FirstName: "John", LastName: "Doe"}, nil)
				return api
			},
			SetupStore: func(store *mockstore.Store) *mockstore.Store {
				store.PollStore.On("Get", testutils.GetPollID()).Return(testutils.GetPollWithVotes(), nil)
				return store
			},
			Request: &model.PostActionIntegrationRequest{
				UserId:    "userID2",
				PostId:    postID,
				TriggerId: triggerID,
			},
			ExpectedStatusCode: http.StatusOK,
			ExpectedMsg:        "Only the creator of a poll and System Admins are allowed to add options.",
		},
		"Valid request, GetUser fails for issuer": {
			SetupAPI: func(api *plugintest.API) *plugintest.API {
				api.On("GetUser", "userID2").Return(nil, &model.AppError{})
				return api
			},
			SetupStore: func(store *mockstore.Store) *mockstore.Store {
				store.PollStore.On("Get", testutils.GetPollID()).Return(testutils.GetPollWithVotes(), nil)
				return store
			},
			Request: &model.PostActionIntegrationRequest{
				UserId:    "userID2",
				PostId:    postID,
				TriggerId: triggerID,
			},
			ExpectedStatusCode: http.StatusOK,
			ExpectedMsg:        "Something went wrong. Please try again later.",
		},
		"Valid request, PollStore.Get fails": {
			SetupAPI: func(api *plugintest.API) *plugintest.API {
				api.On("GetUser", userID).Return(&model.User{FirstName: "John", LastName: "Doe"}, nil)
				return api
			},
			SetupStore: func(store *mockstore.Store) *mockstore.Store {
				store.PollStore.On("Get", testutils.GetPollID()).Return(nil, errors.New(""))
				return store
			},
			Request: &model.PostActionIntegrationRequest{
				UserId:    userID,
				PostId:    postID,
				TriggerId: triggerID,
			},
			ExpectedStatusCode: http.StatusOK,
			ExpectedMsg:        "Something went wrong. Please try again later.",
		},
		"Valid request, OpenInteractiveDialog fails": {
			SetupAPI: func(api *plugintest.API) *plugintest.API {
				api.On("GetUser", userID).Return(&model.User{FirstName: "John", LastName: "Doe"}, nil)
				api.On("OpenInteractiveDialog", dialogRequest).Return(&model.AppError{})
				return api
			},
			SetupStore: func(store *mockstore.Store) *mockstore.Store {
				store.PollStore.On("Get", testutils.GetPollID()).Return(testutils.GetPollWithVotes(), nil)
				return store
			},
			Request: &model.PostActionIntegrationRequest{
				UserId:    userID,
				ChannelId: "channelID1",
				PostId:    postID,
				TriggerId: triggerID,
			},
			ExpectedStatusCode: http.StatusOK,
			ExpectedMsg:        "Something went wrong. Please try again later.",
		},
		"Empty request": {
			SetupAPI:           func(api *plugintest.API) *plugintest.API { return api },
			SetupStore:         func(store *mockstore.Store) *mockstore.Store { return store },
			Request:            nil,
			ExpectedStatusCode: http.StatusBadRequest,
			ExpectedMsg:        "",
		},
	} {
		t.Run(name, func(t *testing.T) {
			assert := assert.New(t)

			api := test.SetupAPI(&plugintest.API{})
			api.On("LogDebug", GetMockArgumentsWithType("string", 7)...).Return()
			api.On("LogWarn", GetMockArgumentsWithType("string", 3)...).Return().Maybe()
			if test.ExpectedMsg != "" {
				ephemeralPost := &model.Post{
					ChannelId: test.Request.ChannelId,
					UserId:    testutils.GetBotUserID(),
					Message:   test.ExpectedMsg,
				}
				api.On("SendEphemeralPost", test.Request.UserId, ephemeralPost).Return(nil)
			}
			defer api.AssertExpectations(t)

			store := test.SetupStore(&mockstore.Store{})
			defer store.AssertExpectations(t)

			p := setupTestPlugin(t, api, store)

			w := httptest.NewRecorder()
			url := fmt.Sprintf("/api/v1/polls/%s/option/add/request", testutils.GetPollID())
			body := bytes.NewReader(test.Request.ToJson())
			r := httptest.NewRequest(http.MethodPost, url, body)
			r.Header.Add("Mattermost-User-ID", model.NewId())
			p.ServeHTTP(nil, w, r)

			result := w.Result()
			require.NotNil(t, result)
			defer result.Body.Close()
			response := model.PostActionIntegrationResponseFromJson(result.Body)

			assert.Equal(test.ExpectedStatusCode, result.StatusCode)
			if result.StatusCode == http.StatusOK {
				assert.Equal(http.Header{
					"Content-Type": []string{"application/json"},
				}, result.Header)
				assert.Equal(response, &model.PostActionIntegrationResponse{})
			} else {
				assert.Nil(response)
			}
		})
	}
}

func TestHandleAddOptionConfirm(t *testing.T) {
	t.Run("not-authorized", func(t *testing.T) {
		api := &plugintest.API{}
		api.On("LogDebug", GetMockArgumentsWithType("string", 7)...).Return()
		defer api.AssertExpectations(t)
		p := setupTestPlugin(t, api, &mockstore.Store{})
		request := &model.PostActionIntegrationRequest{UserId: "userID1", TeamId: "teamID1"}

		w := httptest.NewRecorder()
		url := fmt.Sprintf("/api/v1/polls/%s/option/add", testutils.GetPollID())
		body := bytes.NewReader(request.ToJson())
		r := httptest.NewRequest(http.MethodPost, url, body)
		p.ServeHTTP(nil, w, r)
		result := w.Result()
		defer result.Body.Close()

		assert.Equal(t, http.StatusUnauthorized, result.StatusCode)
	})

	userID := testutils.GetPollWithVotes().Creator
	channelID := model.NewId()
	postID := model.NewId()

	poll1In := testutils.GetPollWithVotes()
	poll1Out := poll1In.Copy()
	err := poll1Out.AddAnswerOption("New Option")
	require.Nil(t, err)
	expectedPost1 := &model.Post{}
	model.ParseSlackAttachment(expectedPost1, poll1Out.ToPostActions(testutils.GetLocalizer(), manifest.ID, "John Doe"))

	for name, test := range map[string]struct {
		SetupAPI           func(*plugintest.API) *plugintest.API
		SetupStore         func(*mockstore.Store) *mockstore.Store
		Request            *model.SubmitDialogRequest
		ExpectedStatusCode int
		ExpectedResponse   *model.SubmitDialogResponse
		ExpectedMsg        string
	}{
		"Valid request": {
			SetupAPI: func(api *plugintest.API) *plugintest.API {
				api.On("GetUser", userID).Return(&model.User{FirstName: "John", LastName: "Doe"}, nil)
				api.On("GetPost", postID).Return(&model.Post{}, nil)
				api.On("UpdatePost", expectedPost1).Return(expectedPost1, nil)
				return api
			},
			SetupStore: func(store *mockstore.Store) *mockstore.Store {
				store.PollStore.On("Get", testutils.GetPollID()).Return(testutils.GetPollWithVotes(), nil)
				store.PollStore.On("Save", poll1Out).Return(nil)
				return store
			},
			Request: &model.SubmitDialogRequest{
				UserId:     userID,
				CallbackId: postID,
				ChannelId:  channelID,
				Submission: map[string]interface{}{
					"answerOption": "New Option",
				},
			},
			ExpectedStatusCode: http.StatusOK,
			ExpectedResponse:   nil,
			ExpectedMsg:        "Successfully added the option.",
		},
		"Valid request, PollStore.Get fails": {
			SetupAPI: func(api *plugintest.API) *plugintest.API {
				api.On("GetUser", "userID1").Return(&model.User{FirstName: "John", LastName: "Doe"}, nil)
				return api
			},
			SetupStore: func(store *mockstore.Store) *mockstore.Store {
				store.PollStore.On("Get", testutils.GetPollID()).Return(nil, errors.New(""))
				return store
			},
			Request: &model.SubmitDialogRequest{
				UserId:     userID,
				CallbackId: postID,
				ChannelId:  channelID,
				Submission: map[string]interface{}{
					"answerOption": "New Option",
				},
			},
			ExpectedStatusCode: http.StatusOK,
			ExpectedResponse:   nil,
			ExpectedMsg:        "Something went wrong. Please try again later.",
		},
		"Valid request, GetUser fails": {
			SetupAPI: func(api *plugintest.API) *plugintest.API {
				api.On("GetUser", "userID1").Return(nil, &model.AppError{})
				return api
			},
			SetupStore: func(store *mockstore.Store) *mockstore.Store {
				store.PollStore.On("Get", testutils.GetPollID()).Return(testutils.GetPollWithVotes(), nil)
				return store
			},
			Request: &model.SubmitDialogRequest{
				UserId:     userID,
				CallbackId: postID,
				ChannelId:  channelID,
				Submission: map[string]interface{}{
					"answerOption": "New Option",
				},
			},
			ExpectedStatusCode: http.StatusOK,
			ExpectedResponse:   nil,
			ExpectedMsg:        "Something went wrong. Please try again later.",
		},
		"Valid request, GetPost fails": {
			SetupAPI: func(api *plugintest.API) *plugintest.API {
				api.On("GetUser", userID).Return(&model.User{FirstName: "John", LastName: "Doe"}, nil)
				api.On("GetPost", postID).Return(nil, &model.AppError{})
				return api
			},
			SetupStore: func(store *mockstore.Store) *mockstore.Store {
				store.PollStore.On("Get", testutils.GetPollID()).Return(testutils.GetPollWithVotes(), nil)
				return store
			},
			Request: &model.SubmitDialogRequest{
				UserId:     userID,
				CallbackId: postID,
				ChannelId:  channelID,
				Submission: map[string]interface{}{
					"answerOption": "New Option",
				},
			},
			ExpectedStatusCode: http.StatusOK,
			ExpectedResponse:   nil,
			ExpectedMsg:        "Something went wrong. Please try again later.",
		},
		"Invalid request with integer": {
			SetupAPI: func(api *plugintest.API) *plugintest.API {
				api.On("GetUser", userID).Return(&model.User{FirstName: "John", LastName: "Doe"}, nil)
				api.On("GetPost", postID).Return(&model.Post{}, nil)
				return api
			},
			SetupStore: func(store *mockstore.Store) *mockstore.Store {
				store.PollStore.On("Get", testutils.GetPollID()).Return(testutils.GetPollWithVotes(), nil)
				return store
			},
			Request: &model.SubmitDialogRequest{
				UserId:     userID,
				CallbackId: postID,
				ChannelId:  channelID,
				Submission: map[string]interface{}{
					"answerOption": 1,
				},
			},
			ExpectedStatusCode: http.StatusOK,
			ExpectedResponse:   nil,
			ExpectedMsg:        "Something went wrong. Please try again later.",
		},
		"Valid request, duplicate new answeroption": {
			SetupAPI: func(api *plugintest.API) *plugintest.API {
				api.On("GetUser", userID).Return(&model.User{FirstName: "John", LastName: "Doe"}, nil)
				api.On("GetPost", postID).Return(&model.Post{}, nil)
				return api
			},
			SetupStore: func(store *mockstore.Store) *mockstore.Store {
				store.PollStore.On("Get", testutils.GetPollID()).Return(testutils.GetPollWithVotes(), nil)
				return store
			},
			Request: &model.SubmitDialogRequest{
				UserId:     userID,
				CallbackId: postID,
				ChannelId:  channelID,
				Submission: map[string]interface{}{
					"answerOption": poll1In.AnswerOptions[0].Answer,
				},
			},
			ExpectedStatusCode: http.StatusOK,
			ExpectedResponse: &model.SubmitDialogResponse{
				Errors: map[string]string{
					"answerOption": "Duplicate option: Answer 1",
				},
			},
			ExpectedMsg: "",
		},
		"Valid request, UpdatePost fails": {
			SetupAPI: func(api *plugintest.API) *plugintest.API {
				api.On("GetUser", userID).Return(&model.User{FirstName: "John", LastName: "Doe"}, nil)
				api.On("GetPost", postID).Return(&model.Post{}, nil)
				api.On("UpdatePost", expectedPost1).Return(nil, &model.AppError{})
				return api
			},
			SetupStore: func(store *mockstore.Store) *mockstore.Store {
				store.PollStore.On("Get", testutils.GetPollID()).Return(testutils.GetPollWithVotes(), nil)
				return store
			},
			Request: &model.SubmitDialogRequest{
				UserId:     userID,
				CallbackId: postID,
				ChannelId:  channelID,
				Submission: map[string]interface{}{
					"answerOption": "New Option",
				},
			},
			ExpectedStatusCode: http.StatusOK,
			ExpectedResponse:   nil,
			ExpectedMsg:        "Something went wrong. Please try again later.",
		},
		"Valid request, PollStore.Save fails": {
			SetupAPI: func(api *plugintest.API) *plugintest.API {
				api.On("GetUser", userID).Return(&model.User{FirstName: "John", LastName: "Doe"}, nil)
				api.On("GetPost", postID).Return(&model.Post{}, nil)
				api.On("UpdatePost", expectedPost1).Return(expectedPost1, nil)
				return api
			},
			SetupStore: func(store *mockstore.Store) *mockstore.Store {
				store.PollStore.On("Get", testutils.GetPollID()).Return(testutils.GetPollWithVotes(), nil)
				store.PollStore.On("Save", poll1Out).Return(errors.New(""))
				return store
			},
			Request: &model.SubmitDialogRequest{
				UserId:     userID,
				CallbackId: postID,
				ChannelId:  channelID,
				Submission: map[string]interface{}{
					"answerOption": "New Option",
				},
			},
			ExpectedStatusCode: http.StatusOK,
			ExpectedResponse:   nil,
			ExpectedMsg:        "Something went wrong. Please try again later.",
		},
		"Empty request": {
			SetupAPI:           func(api *plugintest.API) *plugintest.API { return api },
			SetupStore:         func(store *mockstore.Store) *mockstore.Store { return store },
			Request:            nil,
			ExpectedStatusCode: http.StatusBadRequest,
			ExpectedResponse:   nil,
			ExpectedMsg:        "",
		},
	} {
		t.Run(name, func(t *testing.T) {
			assert := assert.New(t)

			api := test.SetupAPI(&plugintest.API{})
			api.On("LogDebug", GetMockArgumentsWithType("string", 7)...).Return()
			api.On("LogWarn", GetMockArgumentsWithType("string", 3)...).Return().Maybe()
			if test.ExpectedMsg != "" {
				ephemeralPost := &model.Post{
					ChannelId: test.Request.ChannelId,
					UserId:    testutils.GetBotUserID(),
					Message:   test.ExpectedMsg,
				}
				api.On("SendEphemeralPost", test.Request.UserId, ephemeralPost).Return(nil)
			}
			defer api.AssertExpectations(t)
			store := test.SetupStore(&mockstore.Store{})
			defer store.AssertExpectations(t)
			p := setupTestPlugin(t, api, store)

			w := httptest.NewRecorder()
			url := fmt.Sprintf("/api/v1/polls/%s/option/add", testutils.GetPollID())
			body := bytes.NewReader(test.Request.ToJson())
			r := httptest.NewRequest(http.MethodPost, url, body)
			r.Header.Add("Mattermost-User-ID", model.NewId())
			p.ServeHTTP(nil, w, r)

			result := w.Result()
			require.NotNil(t, result)
			defer result.Body.Close()
			response := model.SubmitDialogResponseFromJson(result.Body)

			assert.Equal(test.ExpectedStatusCode, result.StatusCode)
			assert.Equal(test.ExpectedResponse, response)
			if test.ExpectedResponse != nil {
				assert.Equal(http.Header{
					"Content-Type": []string{"application/json"},
				}, result.Header)
			}
		})
	}
}

func TestHandleEndPoll(t *testing.T) {
	t.Run("not-authorized", func(t *testing.T) {
		api := &plugintest.API{}
		api.On("LogDebug", GetMockArgumentsWithType("string", 7)...).Return()
		defer api.AssertExpectations(t)
		p := setupTestPlugin(t, api, &mockstore.Store{})
		request := &model.PostActionIntegrationRequest{UserId: "userID1", ChannelId: "channelID1", PostId: "postID1"}

		w := httptest.NewRecorder()
		url := fmt.Sprintf("/api/v1/polls/%s/end", testutils.GetPollID())
		body := bytes.NewReader(request.ToJson())
		r := httptest.NewRequest(http.MethodPost, url, body)
		p.ServeHTTP(nil, w, r)

		result := w.Result()
		require.NotNil(t, result)
		defer result.Body.Close()

		assert.Equal(t, http.StatusUnauthorized, result.StatusCode)
	})

	triggerID := model.NewId()
	dialog := model.OpenDialogRequest{
		TriggerId: triggerID,
		URL:       fmt.Sprintf("/plugins/%s/api/v1/polls/%s/end/confirm", manifest.ID, testutils.GetPollID()),
		Dialog: model.Dialog{
			Title:       "Confirm Poll End",
			IconURL:     fmt.Sprintf(responseIconURL, testutils.GetSiteURL(), manifest.ID),
			CallbackId:  "postID1",
			SubmitLabel: "End",
		},
	}

	for name, test := range map[string]struct {
		SetupAPI           func(*plugintest.API) *plugintest.API
		SetupStore         func(*mockstore.Store) *mockstore.Store
		Request            *model.PostActionIntegrationRequest
		ExpectedStatusCode int
		ExpectedMsg        string
	}{
		"Valid request with no votes": {
			SetupAPI: func(api *plugintest.API) *plugintest.API {
				api.On("GetUser", "userID1").Return(&model.User{Username: "user1"}, nil)
				api.On("OpenInteractiveDialog", dialog).Return(nil)
				return api
			},
			SetupStore: func(store *mockstore.Store) *mockstore.Store {
				store.PollStore.On("Get", testutils.GetPollID()).Return(testutils.GetPoll(), nil)
				return store
			},
			Request: &model.PostActionIntegrationRequest{
				UserId:    "userID1",
				ChannelId: "channelID1",
				PostId:    "postID1",
				TriggerId: triggerID,
			},
			ExpectedStatusCode: http.StatusOK,
			ExpectedMsg:        "",
		},
		"Valid request with no votes, issuer is system admin": {
			SetupAPI: func(api *plugintest.API) *plugintest.API {
				api.On("GetUser", "userID2").Return(&model.User{
					Username: "user2",
					Roles:    model.SYSTEM_ADMIN_ROLE_ID + " " + model.SYSTEM_USER_ROLE_ID,
				}, nil)
				api.On("OpenInteractiveDialog", dialog).Return(nil)
				return api
			},
			SetupStore: func(store *mockstore.Store) *mockstore.Store {
				store.PollStore.On("Get", testutils.GetPollID()).Return(testutils.GetPoll(), nil)
				return store
			},
			Request: &model.PostActionIntegrationRequest{
				UserId:    "userID2",
				ChannelId: "channelID1",
				PostId:    "postID1",
				TriggerId: triggerID,
			},
			ExpectedStatusCode: http.StatusOK,
			ExpectedMsg:        "",
		},
		"Valid request, Store.Get fails": {
			SetupAPI: func(api *plugintest.API) *plugintest.API {
				api.On("GetUser", "userID1").Return(&model.User{Username: "user1"}, nil)
				return api
			},
			SetupStore: func(store *mockstore.Store) *mockstore.Store {
				store.PollStore.On("Get", testutils.GetPollID()).Return(nil, &model.AppError{})
				return store
			},
			Request: &model.PostActionIntegrationRequest{
				UserId:    "userID1",
				ChannelId: "channelID1",
				PostId:    "postID1",
				TriggerId: triggerID,
			},
			ExpectedStatusCode: http.StatusOK,
			ExpectedMsg:        "Something went wrong. Please try again later.",
		},
		"Valid request, GetUser fails for issuer": {
			SetupAPI: func(api *plugintest.API) *plugintest.API {
				api.On("GetUser", "userID2").Return(nil, &model.AppError{})
				return api
			},
			SetupStore: func(store *mockstore.Store) *mockstore.Store {
				store.PollStore.On("Get", testutils.GetPollID()).Return(testutils.GetPoll(), nil)
				return store
			},
			Request: &model.PostActionIntegrationRequest{
				UserId:    "userID2",
				ChannelId: "channelID1",
				PostId:    "postID1",
				TriggerId: triggerID,
			},
			ExpectedStatusCode: http.StatusOK,
			ExpectedMsg:        "Something went wrong. Please try again later.",
		},
		"Valid request, Invalid permission": {
			SetupAPI: func(api *plugintest.API) *plugintest.API {
				api.On("GetUser", "userID2").Return(&model.User{Username: "user2", Roles: model.SYSTEM_USER_ROLE_ID}, nil)
				return api
			},
			SetupStore: func(store *mockstore.Store) *mockstore.Store {
				store.PollStore.On("Get", testutils.GetPollID()).Return(testutils.GetPoll(), nil)
				return store
			},
			Request: &model.PostActionIntegrationRequest{
				UserId:    "userID2",
				ChannelId: "channelID1",
				PostId:    "postID1",
				TriggerId: triggerID,
			},
			ExpectedStatusCode: http.StatusOK,
			ExpectedMsg:        "Only the creator of a poll and System Admins are allowed to end it.",
		},
		"Valid request, OpenInteractiveDialog fails": {
			SetupAPI: func(api *plugintest.API) *plugintest.API {
				api.On("GetUser", "userID1").Return(&model.User{Username: "user1"}, nil)
				api.On("OpenInteractiveDialog", dialog).Return(&model.AppError{})
				return api
			},
			SetupStore: func(store *mockstore.Store) *mockstore.Store {
				store.PollStore.On("Get", testutils.GetPollID()).Return(testutils.GetPoll(), nil)
				return store
			},
			Request: &model.PostActionIntegrationRequest{
				UserId:    "userID1",
				ChannelId: "channelID1",
				PostId:    "postID1",
				TriggerId: triggerID,
			},
			ExpectedStatusCode: http.StatusOK,
			ExpectedMsg:        "Something went wrong. Please try again later.",
		},
		"Invalid request": {
			SetupAPI:           func(api *plugintest.API) *plugintest.API { return api },
			SetupStore:         func(store *mockstore.Store) *mockstore.Store { return store },
			Request:            nil,
			ExpectedStatusCode: http.StatusBadRequest,
			ExpectedMsg:        "",
		},
	} {
		t.Run(name, func(t *testing.T) {
			assert := assert.New(t)

			api := test.SetupAPI(&plugintest.API{})
			api.On("LogDebug", GetMockArgumentsWithType("string", 7)...).Return()
			api.On("LogWarn", GetMockArgumentsWithType("string", 3)...).Return().Maybe()
			if test.ExpectedMsg != "" {
				ephemeralPost := &model.Post{
					ChannelId: test.Request.ChannelId,
					UserId:    testutils.GetBotUserID(),
					Message:   test.ExpectedMsg,
				}
				api.On("SendEphemeralPost", test.Request.UserId, ephemeralPost).Return(nil)
			}
			defer api.AssertExpectations(t)

			store := test.SetupStore(&mockstore.Store{})
			defer store.AssertExpectations(t)

			p := setupTestPlugin(t, api, store)

			w := httptest.NewRecorder()
			url := fmt.Sprintf("/api/v1/polls/%s/end", testutils.GetPollID())
			body := bytes.NewReader(test.Request.ToJson())
			r := httptest.NewRequest(http.MethodPost, url, body)
			r.Header.Add("Mattermost-User-ID", model.NewId())
			p.ServeHTTP(nil, w, r)

			result := w.Result()
			require.NotNil(t, result)
			defer result.Body.Close()
			response := model.PostActionIntegrationResponseFromJson(result.Body)

			assert.Equal(test.ExpectedStatusCode, result.StatusCode)
			if result.StatusCode == http.StatusOK {
				assert.Equal(http.Header{
					"Content-Type": []string{"application/json"},
				}, result.Header)
				assert.Equal(response, &model.PostActionIntegrationResponse{})
			} else {
				assert.Nil(response)
			}
		})
	}
}

func TestHandleEndPollConfirm(t *testing.T) {
	t.Run("not-authorized", func(t *testing.T) {
		api := &plugintest.API{}
		api.On("LogDebug", GetMockArgumentsWithType("string", 7)...).Return()
		defer api.AssertExpectations(t)
		p := setupTestPlugin(t, api, &mockstore.Store{})
		request := &model.SubmitDialogRequest{}

		w := httptest.NewRecorder()
		url := fmt.Sprintf("/api/v1/polls/%s/end/confirm", testutils.GetPollID())
		body := bytes.NewReader(request.ToJson())
		r := httptest.NewRequest(http.MethodPost, url, body)
		p.ServeHTTP(nil, w, r)

		result := w.Result()
		require.NotNil(t, result)
		defer result.Body.Close()

		assert.Equal(t, http.StatusUnauthorized, result.StatusCode)
	})

	converter := func(userID string) (string, *model.AppError) {
		switch userID {
		case "userID1":
			return "@user1", nil
		case "userID2":
			return "@user2", nil
		case "userID3":
			return "@user3", nil
		case "userID4":
			return "@user4", nil
		default:
			return "", &model.AppError{}
		}
	}
	expectedPost, err := testutils.GetPollWithVotes().ToEndPollPost(testutils.GetLocalizer(), "John Doe", converter)
	require.Nil(t, err)
	expectedPost.Id = "postID1"

	for name, test := range map[string]struct {
		SetupAPI           func(*plugintest.API) *plugintest.API
		SetupStore         func(*mockstore.Store) *mockstore.Store
		Request            *model.SubmitDialogRequest
		ExpectedStatusCode int
		ExpectedResponse   *model.SubmitDialogResponse
		ExpectedMsg        string
	}{
		"Valid request with votes": {
			SetupAPI: func(api *plugintest.API) *plugintest.API {
				api.On("GetUser", "userID1").Return(&model.User{Username: "user1", FirstName: "John", LastName: "Doe"}, nil)
				api.On("GetUser", "userID2").Return(&model.User{Username: "user2"}, nil)
				api.On("GetUser", "userID3").Return(&model.User{Username: "user3"}, nil)
				api.On("GetUser", "userID4").Return(&model.User{Username: "user4"}, nil)
				api.On("UpdatePost", expectedPost).Return(nil, nil)
				api.On("CreatePost", mock.AnythingOfType("*model.Post")).Return(nil, nil)
				return api
			},
			SetupStore: func(store *mockstore.Store) *mockstore.Store {
				store.PollStore.On("Get", testutils.GetPollID()).Return(testutils.GetPollWithVotes(), nil)
				store.PollStore.On("Delete", testutils.GetPollWithVotes()).Return(nil)
				return store
			},
			Request:            &model.SubmitDialogRequest{UserId: "userID1", CallbackId: "postID1", TeamId: "teamID1"},
			ExpectedStatusCode: http.StatusOK,
			ExpectedResponse:   nil,
			ExpectedMsg:        "",
		},
		"Valid request, PollStore.Get fails": {
			SetupAPI: func(api *plugintest.API) *plugintest.API {
				api.On("GetUser", "userID1").Return(&model.User{Username: "user1"}, nil)
				return api
			},
			SetupStore: func(store *mockstore.Store) *mockstore.Store {
				store.PollStore.On("Get", testutils.GetPollID()).Return(nil, &model.AppError{})
				return store
			},
			Request:            &model.SubmitDialogRequest{UserId: "userID1", CallbackId: "postID1", TeamId: "teamID1"},
			ExpectedStatusCode: http.StatusOK,
			ExpectedResponse:   nil,
			ExpectedMsg:        "Something went wrong. Please try again later.",
		},
		"Valid request, GetUser fails for poll creator": {
			SetupAPI: func(api *plugintest.API) *plugintest.API {
				api.On("GetUser", "userID1").Return(nil, &model.AppError{})
				return api
			},
			SetupStore: func(store *mockstore.Store) *mockstore.Store {
				store.PollStore.On("Get", testutils.GetPollID()).Return(testutils.GetPollWithVotes(), nil)
				return store
			},
			Request:            &model.SubmitDialogRequest{UserId: "userID1", CallbackId: "postID1", TeamId: "teamID1"},
			ExpectedStatusCode: http.StatusOK,
			ExpectedResponse:   nil,
			ExpectedMsg:        "Something went wrong. Please try again later.",
		},
		"Valid request, GetUser fails for voter": {
			SetupAPI: func(api *plugintest.API) *plugintest.API {
				api.On("GetUser", "userID1").Return(&model.User{Username: "user1"}, nil)
				api.On("GetUser", "userID2").Return(nil, &model.AppError{})
				return api
			},
			SetupStore: func(store *mockstore.Store) *mockstore.Store {
				store.PollStore.On("Get", testutils.GetPollID()).Return(testutils.GetPollWithVotes(), nil)
				return store
			},
			Request:            &model.SubmitDialogRequest{UserId: "userID2", CallbackId: "postID1", TeamId: "teamID1"},
			ExpectedStatusCode: http.StatusOK,
			ExpectedResponse:   nil,
			ExpectedMsg:        "Something went wrong. Please try again later.",
		},
		"Valid request, UpdatePost fails": {
			SetupAPI: func(api *plugintest.API) *plugintest.API {
				api.On("GetUser", "userID1").Return(&model.User{Username: "user1", FirstName: "John", LastName: "Doe"}, nil)
				api.On("GetUser", "userID2").Return(&model.User{Username: "user2"}, nil)
				api.On("GetUser", "userID3").Return(&model.User{Username: "user3"}, nil)
				api.On("GetUser", "userID4").Return(&model.User{Username: "user4"}, nil)
				api.On("UpdatePost", expectedPost).Return(nil, &model.AppError{})
				return api
			},
			SetupStore: func(store *mockstore.Store) *mockstore.Store {
				store.PollStore.On("Get", testutils.GetPollID()).Return(testutils.GetPollWithVotes(), nil)
				return store
			},
			Request:            &model.SubmitDialogRequest{UserId: "userID2", CallbackId: "postID1", TeamId: "teamID1"},
			ExpectedStatusCode: http.StatusOK,
			ExpectedResponse:   nil,
			ExpectedMsg:        "Something went wrong. Please try again later.",
		},
		"Valid request, PollStore.Delete fails": {
			SetupAPI: func(api *plugintest.API) *plugintest.API {
				api.On("GetUser", "userID1").Return(&model.User{Username: "user1", FirstName: "John", LastName: "Doe"}, nil)
				api.On("GetUser", "userID2").Return(&model.User{Username: "user2"}, nil)
				api.On("GetUser", "userID3").Return(&model.User{Username: "user3"}, nil)
				api.On("GetUser", "userID4").Return(&model.User{Username: "user4"}, nil)
				api.On("UpdatePost", expectedPost).Return(nil, nil)
				return api
			},
			SetupStore: func(store *mockstore.Store) *mockstore.Store {
				store.PollStore.On("Get", testutils.GetPollID()).Return(testutils.GetPollWithVotes(), nil)
				store.PollStore.On("Delete", testutils.GetPollWithVotes()).Return(&model.AppError{})
				return store
			},
			Request:            &model.SubmitDialogRequest{UserId: "userID2", CallbackId: "postID1", TeamId: "teamID1"},
			ExpectedStatusCode: http.StatusOK,
			ExpectedResponse:   nil,
			ExpectedMsg:        "Something went wrong. Please try again later.",
		},
		"Invalid request": {
			SetupAPI:           func(api *plugintest.API) *plugintest.API { return api },
			SetupStore:         func(store *mockstore.Store) *mockstore.Store { return store },
			Request:            nil,
			ExpectedStatusCode: http.StatusBadRequest,
			ExpectedResponse:   nil,
			ExpectedMsg:        "",
		},
	} {
		t.Run(name, func(t *testing.T) {
			assert := assert.New(t)

			api := test.SetupAPI(&plugintest.API{})
			api.On("LogDebug", GetMockArgumentsWithType("string", 7)...).Return()
			api.On("LogWarn", GetMockArgumentsWithType("string", 3)...).Return().Maybe()
			if test.ExpectedMsg != "" {
				ephemeralPost := &model.Post{
					ChannelId: test.Request.ChannelId,
					UserId:    testutils.GetBotUserID(),
					Message:   test.ExpectedMsg,
				}
				api.On("SendEphemeralPost", test.Request.UserId, ephemeralPost).Return(nil)
			}
			defer api.AssertExpectations(t)

			store := test.SetupStore(&mockstore.Store{})
			defer store.AssertExpectations(t)

			p := setupTestPlugin(t, api, store)

			w := httptest.NewRecorder()
			url := fmt.Sprintf("/api/v1/polls/%s/end/confirm", testutils.GetPollID())
			body := bytes.NewReader(test.Request.ToJson())
			r := httptest.NewRequest(http.MethodPost, url, body)
			r.Header.Add("Mattermost-User-ID", model.NewId())
			p.ServeHTTP(nil, w, r)

			result := w.Result()
			require.NotNil(t, result)
			defer result.Body.Close()
			response := model.SubmitDialogResponseFromJson(result.Body)

			assert.Equal(test.ExpectedStatusCode, result.StatusCode)
			assert.Equal(test.ExpectedResponse, response)
			if test.ExpectedResponse != nil {
				assert.Equal(http.Header{
					"Content-Type": []string{"application/json"},
				}, result.Header)
			}
		})
	}
}

func TestPostEndPollAnnouncement(t *testing.T) {
	for name, test := range map[string]struct {
		SetupAPI func(*plugintest.API) *plugintest.API
	}{
		"Valid request": {
			SetupAPI: func(api *plugintest.API) *plugintest.API {
				api.On("CreatePost", &model.Post{
					UserId:    testutils.GetBotUserID(),
					ChannelId: "channelID1",
					RootId:    "postID1",
					Message: "The poll **Question** has ended and the original post has been updated. " +
						"You can jump to it by pressing [here](https://example.org/_redirect/pl/postID1).",
					Type: model.POST_DEFAULT,
				}).Return(nil, nil)
				return api
			},
		},
		"Valid request, CreatePost fails": {
			SetupAPI: func(api *plugintest.API) *plugintest.API {
				api.On("CreatePost", mock.AnythingOfType("*model.Post")).Return(nil, &model.AppError{})
				api.On("LogWarn", GetMockArgumentsWithType("string", 5)...).Return()
				return api
			},
		},
	} {
		t.Run(name, func(t *testing.T) {
			api := test.SetupAPI(&plugintest.API{})

			p := setupTestPlugin(t, api, &mockstore.Store{})
			p.postEndPollAnnouncement("channelID1", "postID1", "Question")
		})
	}
}
func TestHandleDeletePoll(t *testing.T) {
	t.Run("not-authorized", func(t *testing.T) {
		api := &plugintest.API{}
		api.On("LogDebug", GetMockArgumentsWithType("string", 7)...).Return()
		defer api.AssertExpectations(t)
		p := setupTestPlugin(t, api, &mockstore.Store{})
		request := &model.PostActionIntegrationRequest{}

		w := httptest.NewRecorder()
		url := fmt.Sprintf("/api/v1/polls/%s/delete", testutils.GetPollID())
		body := bytes.NewReader(request.ToJson())
		r := httptest.NewRequest(http.MethodPost, url, body)
		p.ServeHTTP(nil, w, r)

		result := w.Result()
		require.NotNil(t, result)
		defer result.Body.Close()

		assert.Equal(t, http.StatusUnauthorized, result.StatusCode)
	})

	triggerID := model.NewId()
	dialog := model.OpenDialogRequest{
		TriggerId: triggerID,
		URL:       fmt.Sprintf("/plugins/%s/api/v1/polls/%s/delete/confirm", manifest.ID, testutils.GetPollID()),
		Dialog: model.Dialog{
			Title:       "Confirm Poll Delete",
			IconURL:     fmt.Sprintf(responseIconURL, testutils.GetSiteURL(), manifest.ID),
			CallbackId:  "postID1",
			SubmitLabel: "Delete",
		},
	}

	for name, test := range map[string]struct {
		SetupAPI           func(*plugintest.API) *plugintest.API
		SetupStore         func(*mockstore.Store) *mockstore.Store
		Request            *model.PostActionIntegrationRequest
		ExpectedStatusCode int
		ExpectedMsg        string
	}{
		"Valid request with no votes": {
			SetupAPI: func(api *plugintest.API) *plugintest.API {
				api.On("GetUser", "userID1").Return(&model.User{Username: "user1"}, nil)
				api.On("OpenInteractiveDialog", dialog).Return(nil)
				return api
			},
			SetupStore: func(store *mockstore.Store) *mockstore.Store {
				store.PollStore.On("Get", testutils.GetPollID()).Return(testutils.GetPoll(), nil)
				return store
			},
			Request: &model.PostActionIntegrationRequest{
				UserId:    "userID1",
				ChannelId: "channelID1",
				PostId:    "postID1",
				TriggerId: triggerID,
			},
			ExpectedStatusCode: http.StatusOK,
			ExpectedMsg:        "",
		},
		"Valid request with no votes, issuer is system admin": {
			SetupAPI: func(api *plugintest.API) *plugintest.API {
				api.On("GetUser", "userID2").Return(&model.User{
					Username: "user2",
					Roles:    model.SYSTEM_ADMIN_ROLE_ID + " " + model.SYSTEM_USER_ROLE_ID,
				}, nil)
				api.On("OpenInteractiveDialog", dialog).Return(nil)
				return api
			},
			SetupStore: func(store *mockstore.Store) *mockstore.Store {
				store.PollStore.On("Get", testutils.GetPollID()).Return(testutils.GetPoll(), nil)
				return store
			},
			Request: &model.PostActionIntegrationRequest{
				UserId:    "userID2",
				ChannelId: "channelID1",
				PostId:    "postID1",
				TriggerId: triggerID,
			},
			ExpectedStatusCode: http.StatusOK,
			ExpectedMsg:        "",
		},
		"Valid request, Store.Get fails": {
			SetupAPI: func(api *plugintest.API) *plugintest.API {
				api.On("GetUser", "userID1").Return(&model.User{Username: "user1"}, nil)
				return api
			},
			SetupStore: func(store *mockstore.Store) *mockstore.Store {
				store.PollStore.On("Get", testutils.GetPollID()).Return(nil, &model.AppError{})
				return store
			},
			Request: &model.PostActionIntegrationRequest{
				UserId:    "userID1",
				ChannelId: "channelID1",
				PostId:    "postID1",
				TriggerId: triggerID,
			},
			ExpectedStatusCode: http.StatusOK,
			ExpectedMsg:        "Something went wrong. Please try again later.",
		},
		"Valid request, GetUser fails for issuer": {
			SetupAPI: func(api *plugintest.API) *plugintest.API {
				api.On("GetUser", "userID2").Return(nil, &model.AppError{})
				return api
			},
			SetupStore: func(store *mockstore.Store) *mockstore.Store {
				store.PollStore.On("Get", testutils.GetPollID()).Return(testutils.GetPoll(), nil)
				return store
			},
			Request: &model.PostActionIntegrationRequest{
				UserId:    "userID2",
				ChannelId: "channelID1",
				PostId:    "postID1",
				TriggerId: triggerID,
			},
			ExpectedStatusCode: http.StatusOK,
			ExpectedMsg:        "Something went wrong. Please try again later.",
		},
		"Valid request, Invalid permission": {
			SetupAPI: func(api *plugintest.API) *plugintest.API {
				api.On("GetUser", "userID2").Return(&model.User{Username: "user2", Roles: model.SYSTEM_USER_ROLE_ID}, nil)
				return api
			},
			SetupStore: func(store *mockstore.Store) *mockstore.Store {
				store.PollStore.On("Get", testutils.GetPollID()).Return(testutils.GetPoll(), nil)
				return store
			},
			Request: &model.PostActionIntegrationRequest{
				UserId:    "userID2",
				ChannelId: "channelID1",
				PostId:    "postID1",
				TriggerId: triggerID,
			},
			ExpectedStatusCode: http.StatusOK,
			ExpectedMsg:        "Only the creator of a poll and System Admins are allowed to delete it.",
		},
		"Valid request, OpenInteractiveDialog fails": {
			SetupAPI: func(api *plugintest.API) *plugintest.API {
				api.On("GetUser", "userID1").Return(&model.User{Username: "user1"}, nil)
				api.On("OpenInteractiveDialog", dialog).Return(&model.AppError{})
				return api
			},
			SetupStore: func(store *mockstore.Store) *mockstore.Store {
				store.PollStore.On("Get", testutils.GetPollID()).Return(testutils.GetPoll(), nil)
				return store
			},
			Request: &model.PostActionIntegrationRequest{
				UserId:    "userID1",
				ChannelId: "channelID1",
				PostId:    "postID1",
				TriggerId: triggerID,
			},
			ExpectedStatusCode: http.StatusOK,
			ExpectedMsg:        "Something went wrong. Please try again later.",
		},
		"Invalid request": {
			SetupAPI:           func(api *plugintest.API) *plugintest.API { return api },
			SetupStore:         func(store *mockstore.Store) *mockstore.Store { return store },
			Request:            nil,
			ExpectedStatusCode: http.StatusBadRequest,
			ExpectedMsg:        "",
		},
	} {
		t.Run(name, func(t *testing.T) {
			assert := assert.New(t)

			api := test.SetupAPI(&plugintest.API{})
			api.On("LogDebug", GetMockArgumentsWithType("string", 7)...).Return()
			api.On("LogWarn", GetMockArgumentsWithType("string", 3)...).Return().Maybe()
			if test.ExpectedMsg != "" {
				ephemeralPost := &model.Post{
					ChannelId: test.Request.ChannelId,
					UserId:    testutils.GetBotUserID(),
					Message:   test.ExpectedMsg,
				}
				api.On("SendEphemeralPost", test.Request.UserId, ephemeralPost).Return(nil)
			}
			defer api.AssertExpectations(t)

			store := test.SetupStore(&mockstore.Store{})
			defer store.AssertExpectations(t)

			p := setupTestPlugin(t, api, store)

			w := httptest.NewRecorder()
			url := fmt.Sprintf("/api/v1/polls/%s/delete", testutils.GetPollID())
			body := bytes.NewReader(test.Request.ToJson())
			r := httptest.NewRequest(http.MethodPost, url, body)
			r.Header.Add("Mattermost-User-ID", model.NewId())
			p.ServeHTTP(nil, w, r)

			result := w.Result()
			require.NotNil(t, result)
			defer result.Body.Close()
			response := model.PostActionIntegrationResponseFromJson(result.Body)

			assert.Equal(test.ExpectedStatusCode, result.StatusCode)
			if result.StatusCode == http.StatusOK {
				assert.Equal(http.Header{
					"Content-Type": []string{"application/json"},
				}, result.Header)
				assert.Equal(response, &model.PostActionIntegrationResponse{})
			} else {
				assert.Nil(response)
			}
		})
	}
}

func TestHandleDeletePollConfirm(t *testing.T) {
	t.Run("not-authorized", func(t *testing.T) {
		api := &plugintest.API{}
		api.On("LogDebug", GetMockArgumentsWithType("string", 7)...).Return()
		defer api.AssertExpectations(t)
		p := setupTestPlugin(t, api, &mockstore.Store{})
		request := &model.SubmitDialogRequest{}

		w := httptest.NewRecorder()
		url := fmt.Sprintf("/api/v1/polls/%s/delete/confirm", testutils.GetPollID())
		body := bytes.NewReader(request.ToJson())
		r := httptest.NewRequest(http.MethodPost, url, body)
		p.ServeHTTP(nil, w, r)
		result := w.Result()
		defer result.Body.Close()

		assert.Equal(t, http.StatusUnauthorized, result.StatusCode)
	})

	for name, test := range map[string]struct {
		SetupAPI           func(*plugintest.API) *plugintest.API
		SetupStore         func(*mockstore.Store) *mockstore.Store
		Request            *model.SubmitDialogRequest
		ExpectedStatusCode int
		ExpectedResponse   *model.SubmitDialogResponse
		ExpectedMsg        string
	}{
		"Valid request": {
			SetupAPI: func(api *plugintest.API) *plugintest.API {
				api.On("GetUser", "userID1").Return(&model.User{Username: "user1"}, nil)
				api.On("DeletePost", "postID1").Return(nil)
				return api
			},
			SetupStore: func(store *mockstore.Store) *mockstore.Store {
				store.PollStore.On("Get", testutils.GetPollID()).Return(testutils.GetPoll(), nil)
				store.PollStore.On("Delete", testutils.GetPoll()).Return(nil)
				return store
			},
			Request: &model.SubmitDialogRequest{
				UserId:     "userID1",
				CallbackId: "postID1",
				ChannelId:  "channelID1",
				Submission: map[string]interface{}{},
			},
			ExpectedStatusCode: http.StatusOK,
			ExpectedResponse:   nil,
			ExpectedMsg:        "Successfully deleted the poll.",
		},
		"Valid request, PollStore.Get fails": {
			SetupAPI: func(api *plugintest.API) *plugintest.API {
				api.On("GetUser", "userID1").Return(&model.User{FirstName: "John", LastName: "Doe"}, nil)
				return api
			},
			SetupStore: func(store *mockstore.Store) *mockstore.Store {
				store.PollStore.On("Get", testutils.GetPollID()).Return(nil, errors.New(""))
				return store
			},
			Request: &model.SubmitDialogRequest{
				UserId:     "userID1",
				CallbackId: "postID1",
				ChannelId:  "channelID1",
				Submission: map[string]interface{}{},
			},
			ExpectedStatusCode: http.StatusOK,
			ExpectedResponse:   nil,
			ExpectedMsg:        "Something went wrong. Please try again later.",
		},
		"Valid request, DeletePost fails": {
			SetupAPI: func(api *plugintest.API) *plugintest.API {
				api.On("GetUser", "userID1").Return(nil, &model.AppError{})
				api.On("DeletePost", "postID1").Return(&model.AppError{})
				return api
			},
			SetupStore: func(store *mockstore.Store) *mockstore.Store {
				store.PollStore.On("Get", testutils.GetPollID()).Return(testutils.GetPollWithVotes(), nil)
				return store
			},
			Request: &model.SubmitDialogRequest{
				UserId:     "userID1",
				CallbackId: "postID1",
				ChannelId:  "channelID1",
				Submission: map[string]interface{}{},
			},
			ExpectedStatusCode: http.StatusOK,
			ExpectedResponse:   nil,
			ExpectedMsg:        "Something went wrong. Please try again later.",
		},
		"Valid request, PollStore.Delete fails": {
			SetupAPI: func(api *plugintest.API) *plugintest.API {
				api.On("GetUser", "userID1").Return(&model.User{Username: "user1"}, nil)
				api.On("DeletePost", "postID1").Return(nil)
				return api
			},
			SetupStore: func(store *mockstore.Store) *mockstore.Store {
				store.PollStore.On("Get", testutils.GetPollID()).Return(testutils.GetPoll(), nil)
				store.PollStore.On("Delete", testutils.GetPoll()).Return(&model.AppError{})
				return store
			},
			Request: &model.SubmitDialogRequest{
				UserId:     "userID1",
				CallbackId: "postID1",
				ChannelId:  "channelID1",
				Submission: map[string]interface{}{},
			},
			ExpectedStatusCode: http.StatusOK,
			ExpectedResponse:   nil,
			ExpectedMsg:        "Something went wrong. Please try again later.",
		},
		"Empty request": {
			SetupAPI:           func(api *plugintest.API) *plugintest.API { return api },
			SetupStore:         func(store *mockstore.Store) *mockstore.Store { return store },
			Request:            nil,
			ExpectedStatusCode: http.StatusBadRequest,
			ExpectedResponse:   nil,
			ExpectedMsg:        "",
		},
	} {
		t.Run(name, func(t *testing.T) {
			assert := assert.New(t)

			api := test.SetupAPI(&plugintest.API{})
			api.On("LogDebug", GetMockArgumentsWithType("string", 7)...).Return()
			api.On("LogWarn", GetMockArgumentsWithType("string", 3)...).Return().Maybe()
			if test.ExpectedMsg != "" {
				ephemeralPost := &model.Post{
					ChannelId: test.Request.ChannelId,
					UserId:    testutils.GetBotUserID(),
					Message:   test.ExpectedMsg,
				}
				api.On("SendEphemeralPost", test.Request.UserId, ephemeralPost).Return(nil)
			}
			defer api.AssertExpectations(t)
			store := test.SetupStore(&mockstore.Store{})
			defer store.AssertExpectations(t)
			p := setupTestPlugin(t, api, store)

			w := httptest.NewRecorder()
			url := fmt.Sprintf("/api/v1/polls/%s/delete/confirm", testutils.GetPollID())
			body := bytes.NewReader(test.Request.ToJson())
			r := httptest.NewRequest(http.MethodPost, url, body)
			r.Header.Add("Mattermost-User-ID", model.NewId())
			p.ServeHTTP(nil, w, r)

			result := w.Result()
			require.NotNil(t, result)
			defer result.Body.Close()
			response := model.SubmitDialogResponseFromJson(result.Body)

			assert.Equal(test.ExpectedStatusCode, result.StatusCode)
			assert.Equal(test.ExpectedResponse, response)
			if test.ExpectedResponse != nil {
				assert.Equal(http.Header{
					"Content-Type": []string{"application/json"},
				}, result.Header)
			}
		})
	}
}

func TestHandlePollMetadata(t *testing.T) {
	for name, test := range map[string]struct {
		SetupAPI           func(*plugintest.API) *plugintest.API
		SetupStore         func(*mockstore.Store) *mockstore.Store
		UserID             string
		ShouldError        bool
		ExpectedStatusCode int
		ExpectedBody       *poll.Metadata
	}{
		"Valid request with votes": {
			SetupAPI: func(api *plugintest.API) *plugintest.API { return api },
			SetupStore: func(store *mockstore.Store) *mockstore.Store {
				store.PollStore.On("Get", testutils.GetPollID()).Return(testutils.GetPollWithVotes(), nil)
				return store
			},
			UserID:             "userID1",
			ShouldError:        false,
			ExpectedStatusCode: http.StatusOK,
			ExpectedBody: (&poll.Metadata{
				PollID:          testutils.GetPollID(),
				UserID:          "userID1",
				AdminPermission: true,
				VotedAnswers:    []string{"Answer 1"},
			}),
		},
		"Valid request without votes": {
			SetupAPI: func(api *plugintest.API) *plugintest.API {
				api.On("GetUser", "userID5").Return(&model.User{FirstName: "John", LastName: "Doe"}, nil)
				return api
			},
			SetupStore: func(store *mockstore.Store) *mockstore.Store {
				store.PollStore.On("Get", testutils.GetPollID()).Return(testutils.GetPollWithVotes(), nil)
				return store
			},
			UserID:             "userID5",
			ShouldError:        false,
			ExpectedStatusCode: http.StatusOK,
			ExpectedBody: (&poll.Metadata{
				PollID:          testutils.GetPollID(),
				UserID:          "userID5",
				AdminPermission: false,
				VotedAnswers:    []string{},
			}),
		},
		"Valid request without votes, HasAdminPermission fails": {
			SetupAPI: func(api *plugintest.API) *plugintest.API {
				api.On("GetUser", "userID5").Return(nil, &model.AppError{})
				api.On("LogWarn", GetMockArgumentsWithType("string", 5)...).Return().Maybe()
				return api
			},
			SetupStore: func(store *mockstore.Store) *mockstore.Store {
				store.PollStore.On("Get", testutils.GetPollID()).Return(testutils.GetPollWithVotes(), nil)
				return store
			},
			UserID:             "userID5",
			ShouldError:        false,
			ExpectedStatusCode: http.StatusOK,
			ExpectedBody: (&poll.Metadata{
				PollID:          testutils.GetPollID(),
				UserID:          "userID5",
				AdminPermission: false,
				VotedAnswers:    []string{},
			}),
		},
		"Valid request, PollStore.Get fails": {
			SetupAPI: func(api *plugintest.API) *plugintest.API { return api },
			SetupStore: func(store *mockstore.Store) *mockstore.Store {
				store.PollStore.On("Get", testutils.GetPollID()).Return(nil, &model.AppError{})
				return store
			},
			UserID:             "userID1",
			ShouldError:        true,
			ExpectedStatusCode: http.StatusInternalServerError,
		},
	} {
		t.Run(name, func(t *testing.T) {
			assert := assert.New(t)

			api := test.SetupAPI(&plugintest.API{})
			api.On("LogDebug", GetMockArgumentsWithType("string", 7)...).Return()
			api.On("LogWarn", GetMockArgumentsWithType("string", 3)...).Return().Maybe()
			defer api.AssertExpectations(t)
			store := test.SetupStore(&mockstore.Store{})
			defer store.AssertExpectations(t)
			p := setupTestPlugin(t, api, store)

			w := httptest.NewRecorder()
			r := httptest.NewRequest(http.MethodGet, fmt.Sprintf("/api/v1/polls/%s/metadata", testutils.GetPollID()), nil)
			r.Header.Add("Mattermost-User-ID", test.UserID)
			p.ServeHTTP(nil, w, r)

			result := w.Result()
			require.NotNil(t, result)
			defer result.Body.Close()

			bodyBytes, err := ioutil.ReadAll(result.Body)
			require.Nil(t, err)

			assert.Equal(test.ExpectedStatusCode, result.StatusCode)
			if test.ShouldError {
				assert.Equal([]byte{}, bodyBytes)
				assert.Equal(http.Header{}, result.Header)
			} else {
				assert.Contains([]string{"application/json"}, result.Header.Get("Content-Type"))
				b := new(bytes.Buffer)
				err = json.NewEncoder(b).Encode(test.ExpectedBody)
				assert.Nil(err)
				assert.Equal(b.Bytes(), bodyBytes)
			}
		})
	}
}<|MERGE_RESOLUTION|>--- conflicted
+++ resolved
@@ -567,23 +567,14 @@
 	expectedPost2 := &model.Post{}
 	model.ParseSlackAttachment(expectedPost2, poll2Out.ToPostActions(localizer, manifest.ID, "John Doe"))
 
-<<<<<<< HEAD
 	poll3In := testutils.GetPollWithSettings(poll.Settings{MaxVotes: 2})
 	poll3Out := poll3In.Copy()
 	msg, err = poll3Out.UpdateVote("userID1", 0)
 	require.Nil(t, msg)
-=======
-	poll3In := testutils.GetPoll()
-	err = poll3In.UpdateVote("userID2", 0)
-	require.Nil(t, err)
-	poll3Out := poll3In.Copy()
-	err = poll3Out.UpdateVote("userID2", 1)
->>>>>>> d4ffdbfd
 	require.Nil(t, err)
 	expectedPost3 := &model.Post{}
 	model.ParseSlackAttachment(expectedPost3, poll3Out.ToPostActions(localizer, manifest.ID, "John Doe"))
 
-<<<<<<< HEAD
 	poll4In := testutils.GetPollWithSettings(poll.Settings{MaxVotes: 2})
 	msg, err = poll4In.UpdateVote("userID1", 0)
 	require.Nil(t, msg)
@@ -595,8 +586,6 @@
 	expectedPost4 := &model.Post{}
 	model.ParseSlackAttachment(expectedPost4, poll4Out.ToPostActions(localizer, manifest.ID, "John Doe"))
 
-=======
->>>>>>> d4ffdbfd
 	for name, test := range map[string]struct {
 		SetupAPI           func(*plugintest.API) *plugintest.API
 		SetupStore         func(*mockstore.Store) *mockstore.Store
