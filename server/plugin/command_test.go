package plugin

import (
	"errors"
	"fmt"
	"testing"

	"bou.ke/monkey"
	"github.com/mattermost/mattermost-server/v5/model"
	"github.com/mattermost/mattermost-server/v5/plugin/plugintest"
	"github.com/stretchr/testify/assert"

	"github.com/matterpoll/matterpoll/server/poll"
	"github.com/matterpoll/matterpoll/server/store/mockstore"
	"github.com/matterpoll/matterpoll/server/utils/testutils"
)

func TestPluginExecuteCommand(t *testing.T) {
	const trigger = "poll"
	const helpText = "To create a poll with the answer options \"Yes\" and \"No\" type `/poll \"Question\"`\n" +
		"You can customize the options by typing `/poll \"Question\" \"Answer 1\" \"Answer 2\" \"Answer 3\"`\n" +
		"Poll Settings provider further customization, e.g. `/poll \"Question\" \"Answer 1\" \"Answer 2\" \"Answer 3\" --progress --anonymous`. The available Poll Settings are:\n" +
		"- `--anonymous`: Don't show who voted for what when the poll ends\n" +
		"- `--progress`: During the poll, show how many votes each answer option got\n" +
<<<<<<< HEAD
		"- `--public-add-option`: Allow all users to add additional options\n" +
		"- `--votes=X`: Allow users to vote for X options"
=======
		"- `--public-add-option`: Allow all users to add additional options"
	triggerID := model.NewId()
	rootID := model.NewId()

	createPollDialog := model.OpenDialogRequest{
		TriggerId: triggerID,
		URL:       fmt.Sprintf("/plugins/%s/api/v1/polls/create", manifest.ID),
		Dialog: model.Dialog{
			CallbackId: rootID,
			Title:      "Create Poll",
			IconURL:    fmt.Sprintf(responseIconURL, testutils.GetSiteURL(), manifest.ID),
			Elements: []model.DialogElement{{
				DisplayName: "Question",
				Name:        "question",
				Type:        "text",
				SubType:     "text",
			}, {
				DisplayName: "Option 1",
				Name:        "option1",
				Type:        "text",
				SubType:     "text",
			}, {
				DisplayName: "Option 2",
				Name:        "option2",
				Type:        "text",
				SubType:     "text",
			}, {
				DisplayName: "Option 3",
				Name:        "option3",
				Type:        "text",
				SubType:     "text",
				Optional:    true,
			}, {
				DisplayName: "Anonymous",
				Name:        "setting-anonymous",
				Type:        "bool",
				Placeholder: "Don't show who voted for what when the poll ends",
				Optional:    true,
			}, {
				DisplayName: "Progress",
				Name:        "setting-progress",
				Type:        "bool",
				Placeholder: "During the poll, show how many votes each answer option got",
				Optional:    true,
			}, {
				DisplayName: "Public Add Option",
				Name:        "setting-public-add-option",
				Type:        "bool",
				Placeholder: "Allow all users to add additional options",
				Optional:    true,
			}},
			SubmitLabel: "Create",
		},
	}
>>>>>>> d4ffdbfd

	for name, test := range map[string]struct {
		SetupAPI     func(*plugintest.API) *plugintest.API
		SetupStore   func(*mockstore.Store) *mockstore.Store
		Command      string
		ExpectedText string
		ShouldError  bool
	}{
		"No argument": {
			SetupAPI: func(api *plugintest.API) *plugintest.API {
				api.On("OpenInteractiveDialog", createPollDialog).Return(nil)
				return api
			},
			SetupStore:   func(store *mockstore.Store) *mockstore.Store { return store },
			Command:      fmt.Sprintf("/%s", trigger),
			ExpectedText: "",
		},
		"No argument, OpenInteractiveDialog fails": {
			SetupAPI: func(api *plugintest.API) *plugintest.API {
				api.On("OpenInteractiveDialog", createPollDialog).Return(&model.AppError{})
				api.On("LogWarn", GetMockArgumentsWithType("string", 3)...).Return()
				return api
			},
			SetupStore:   func(store *mockstore.Store) *mockstore.Store { return store },
			Command:      fmt.Sprintf("/%s", trigger),
			ExpectedText: commandErrorGeneric.Other,
		},
		"Help text": {
			SetupAPI:     func(api *plugintest.API) *plugintest.API { return api },
			SetupStore:   func(store *mockstore.Store) *mockstore.Store { return store },
			Command:      fmt.Sprintf("/%s help", trigger),
			ExpectedText: helpText,
		},
		"Two arguments": {
			SetupAPI:    func(api *plugintest.API) *plugintest.API { return api },
			SetupStore:  func(store *mockstore.Store) *mockstore.Store { return store },
			Command:     fmt.Sprintf("/%s \"Question\" \"Just one option\"", trigger),
			ShouldError: true,
		},
		"Just question": {
			SetupAPI: func(api *plugintest.API) *plugintest.API {
				api.On("GetUser", "userID1").Return(&model.User{FirstName: "John", LastName: "Doe"}, nil)
				api.On("LogDebug", GetMockArgumentsWithType("string", 3)...).Return()

				post := &model.Post{
					UserId:    testutils.GetBotUserID(),
					ChannelId: "channelID1",
					RootId:    rootID,
					Type:      MatterpollPostType,
					Props: model.StringInterface{
						"poll_id": testutils.GetPollID(),
					},
				}
				actions := testutils.GetPollTwoOptions().ToPostActions(testutils.GetLocalizer(), manifest.ID, "John Doe")
				model.ParseSlackAttachment(post, actions)
				api.On("CreatePost", post).Return(post, nil)
				return api
			},
			SetupStore: func(store *mockstore.Store) *mockstore.Store {
				store.PollStore.On("Save", testutils.GetPollTwoOptions()).Return(nil)
				return store
			},
			Command: fmt.Sprintf("/%s \"Question\"", trigger),
		},
		"Just question, CreatePost fails": {
			SetupAPI: func(api *plugintest.API) *plugintest.API {
				api.On("GetUser", "userID1").Return(&model.User{FirstName: "John", LastName: "Doe"}, nil)

				post := &model.Post{
					UserId:    testutils.GetBotUserID(),
					ChannelId: "channelID1",
					RootId:    rootID,
					Type:      MatterpollPostType,
					Props: model.StringInterface{
						"poll_id": testutils.GetPollID(),
					},
				}
				actions := testutils.GetPollTwoOptions().ToPostActions(testutils.GetLocalizer(), manifest.ID, "John Doe")
				model.ParseSlackAttachment(post, actions)
				api.On("CreatePost", post).Return(nil, &model.AppError{})
				api.On("LogWarn", GetMockArgumentsWithType("string", 3)...).Return()
				return api
			},
			SetupStore: func(store *mockstore.Store) *mockstore.Store {
				store.PollStore.On("Save", testutils.GetPollTwoOptions()).Return(nil)
				return store
			},
			Command:      fmt.Sprintf("/%s \"Question\"", trigger),
			ExpectedText: commandErrorGeneric.Other,
		},
		"With 4 arguments": {
			SetupAPI: func(api *plugintest.API) *plugintest.API {
				api.On("GetUser", "userID1").Return(&model.User{FirstName: "John", LastName: "Doe"}, nil)
				api.On("LogDebug", GetMockArgumentsWithType("string", 3)...).Return()

				post := &model.Post{
					UserId:    testutils.GetBotUserID(),
					ChannelId: "channelID1",
					RootId:    rootID,
					Type:      MatterpollPostType,
					Props: model.StringInterface{
						"poll_id": testutils.GetPollID(),
					},
				}
				actions := testutils.GetPoll().ToPostActions(testutils.GetLocalizer(), manifest.ID, "John Doe")
				model.ParseSlackAttachment(post, actions)
				api.On("CreatePost", post).Return(post, nil)
				return api
			},
			SetupStore: func(store *mockstore.Store) *mockstore.Store {
				store.PollStore.On("Save", testutils.GetPoll()).Return(nil)
				return store
			},
			Command: fmt.Sprintf("/%s \"Question\" \"Answer 1\" \"Answer 2\" \"Answer 3\"", trigger),
		},
		"With 4 arguments and setting progress": {
			SetupAPI: func(api *plugintest.API) *plugintest.API {
				api.On("GetUser", "userID1").Return(&model.User{FirstName: "John", LastName: "Doe"}, nil)
				api.On("LogDebug", GetMockArgumentsWithType("string", 3)...).Return()

				post := &model.Post{
					UserId:    testutils.GetBotUserID(),
					ChannelId: "channelID1",
					RootId:    rootID,
					Type:      MatterpollPostType,
					Props: model.StringInterface{
						"poll_id": testutils.GetPollID(),
					},
				}
				poll := testutils.GetPollWithSettings(poll.Settings{Progress: true, MaxVotes: 1})
				actions := poll.ToPostActions(testutils.GetLocalizer(), manifest.ID, "John Doe")
				model.ParseSlackAttachment(post, actions)
				api.On("CreatePost", post).Return(post, nil)
				return api
			},
			SetupStore: func(store *mockstore.Store) *mockstore.Store {
				poll := testutils.GetPollWithSettings(poll.Settings{Progress: true, MaxVotes: 1})
				store.PollStore.On("Save", poll).Return(nil)
				return store
			},
			Command: fmt.Sprintf("/%s \"Question\" \"Answer 1\" \"Answer 2\" \"Answer 3\" --progress", trigger),
		},
		"With 4 arguments and setting anonymous and progress": {
			SetupAPI: func(api *plugintest.API) *plugintest.API {
				api.On("GetUser", "userID1").Return(&model.User{FirstName: "John", LastName: "Doe"}, nil)
				api.On("LogDebug", GetMockArgumentsWithType("string", 3)...).Return()

				post := &model.Post{
					UserId:    testutils.GetBotUserID(),
					ChannelId: "channelID1",
					RootId:    rootID,
					Type:      MatterpollPostType,
					Props: model.StringInterface{
						"poll_id": testutils.GetPollID(),
					},
				}
				poll := testutils.GetPollWithSettings(poll.Settings{Progress: true, Anonymous: true, MaxVotes: 1})
				actions := poll.ToPostActions(testutils.GetLocalizer(), manifest.ID, "John Doe")
				model.ParseSlackAttachment(post, actions)
				api.On("CreatePost", post).Return(post, nil)
				return api
			},
			SetupStore: func(store *mockstore.Store) *mockstore.Store {
				poll := testutils.GetPollWithSettings(poll.Settings{Progress: true, Anonymous: true, MaxVotes: 1})
				store.PollStore.On("Save", poll).Return(nil)
				return store
			},
			Command: fmt.Sprintf("/%s \"Question\" \"Answer 1\" \"Answer 2\" \"Answer 3\" --anonymous --progress", trigger),
		},
		"Store.Save fails": {
			SetupAPI: func(api *plugintest.API) *plugintest.API {
				api.On("LogWarn", GetMockArgumentsWithType("string", 3)...).Return()
				return api
			},
			SetupStore: func(store *mockstore.Store) *mockstore.Store {
				store.PollStore.On("Save", testutils.GetPoll()).Return(errors.New(""))
				return store
			},
			Command:      fmt.Sprintf("/%s \"Question\" \"Answer 1\" \"Answer 2\" \"Answer 3\"", trigger),
			ExpectedText: commandErrorGeneric.Other,
		},
		"GetUser fails": {
			SetupAPI: func(api *plugintest.API) *plugintest.API {
				api.On("GetUser", "userID1").Return(nil, &model.AppError{})
				api.On("LogWarn", GetMockArgumentsWithType("string", 3)...).Return()
				return api
			},
			SetupStore: func(store *mockstore.Store) *mockstore.Store {
				store.PollStore.On("Save", testutils.GetPoll()).Return(nil)
				return store
			},
			Command:      fmt.Sprintf("/%s \"Question\" \"Answer 1\" \"Answer 2\" \"Answer 3\"", trigger),
			ExpectedText: commandErrorGeneric.Other,
		},
		"Invalid setting": {
			SetupAPI:    func(api *plugintest.API) *plugintest.API { return api },
			SetupStore:  func(store *mockstore.Store) *mockstore.Store { return store },
			Command:     fmt.Sprintf("/%s \"Question\" \"Answer 1\" \"Answer 2\" \"Answer 3\" --unknownOption", trigger),
			ShouldError: true,
		},
	} {
		t.Run(name, func(t *testing.T) {
			assert := assert.New(t)

			api := test.SetupAPI(&plugintest.API{})
			api.On("GetUser", "userID1").Return(&model.User{Username: "user1"}, nil)
			if test.ExpectedText != "" {
				ephemeralPost := &model.Post{
					ChannelId: "channelID1",
					UserId:    testutils.GetBotUserID(),
					Message:   test.ExpectedText,
				}
				api.On("SendEphemeralPost", "userID1", ephemeralPost).Return(nil)
			}
			defer api.AssertExpectations(t)
			store := test.SetupStore(&mockstore.Store{})
			defer store.AssertExpectations(t)
			p := setupTestPlugin(t, api, store)
			p.configuration.Trigger = trigger

			patch1 := monkey.Patch(model.GetMillis, func() int64 { return 1234567890 })
			patch2 := monkey.Patch(model.NewId, testutils.GetPollID)
			defer patch1.Unpatch()
			defer patch2.Unpatch()

			r, err := p.ExecuteCommand(nil, &model.CommandArgs{
				Command:   test.Command,
				UserId:    "userID1",
				ChannelId: "channelID1",
				RootId:    rootID,
				TriggerId: triggerID,
			})

			assert.Equal(&model.CommandResponse{}, r)
			if test.ShouldError {
				assert.NotNil(err)
			} else {
				assert.Nil(err)
			}
		})
	}
}<|MERGE_RESOLUTION|>--- conflicted
+++ resolved
@@ -22,11 +22,8 @@
 		"Poll Settings provider further customization, e.g. `/poll \"Question\" \"Answer 1\" \"Answer 2\" \"Answer 3\" --progress --anonymous`. The available Poll Settings are:\n" +
 		"- `--anonymous`: Don't show who voted for what when the poll ends\n" +
 		"- `--progress`: During the poll, show how many votes each answer option got\n" +
-<<<<<<< HEAD
 		"- `--public-add-option`: Allow all users to add additional options\n" +
 		"- `--votes=X`: Allow users to vote for X options"
-=======
-		"- `--public-add-option`: Allow all users to add additional options"
 	triggerID := model.NewId()
 	rootID := model.NewId()
 
@@ -80,7 +77,6 @@
 			SubmitLabel: "Create",
 		},
 	}
->>>>>>> d4ffdbfd
 
 	for name, test := range map[string]struct {
 		SetupAPI     func(*plugintest.API) *plugintest.API
